--- conflicted
+++ resolved
@@ -1,761 +1,13 @@
 package main
 
 import (
+	"net/http"
+
 	costModel "github.com/kubecost/cost-model/costmodel"
 	"github.com/prometheus/client_golang/prometheus/promhttp"
-	"net/http"
 	"k8s.io/klog"
 )
 
-<<<<<<< HEAD
-var Router = httprouter.New()
-
-type Accesses struct {
-	PrometheusClient              prometheusClient.Client
-	KubeClientSet                 kubernetes.Interface
-	Cloud                         costAnalyzerCloud.Provider
-	CPUPriceRecorder              *prometheus.GaugeVec
-	RAMPriceRecorder              *prometheus.GaugeVec
-	PersistentVolumePriceRecorder *prometheus.GaugeVec
-	GPUPriceRecorder              *prometheus.GaugeVec
-	NodeTotalPriceRecorder        *prometheus.GaugeVec
-	RAMAllocationRecorder         *prometheus.GaugeVec
-	CPUAllocationRecorder         *prometheus.GaugeVec
-	GPUAllocationRecorder         *prometheus.GaugeVec
-	PVAllocationRecorder          *prometheus.GaugeVec
-	ContainerUptimeRecorder       *prometheus.GaugeVec
-	NetworkZoneEgressRecorder     prometheus.Gauge
-	NetworkRegionEgressRecorder   prometheus.Gauge
-	NetworkInternetEgressRecorder prometheus.Gauge
-	ServiceSelectorRecorder       *prometheus.GaugeVec
-	DeploymentSelectorRecorder    *prometheus.GaugeVec
-	Model                         *costModel.CostModel
-	Cache                         *cache.Cache
-}
-
-type DataEnvelope struct {
-	Code    int         `json:"code"`
-	Status  string      `json:"status"`
-	Data    interface{} `json:"data"`
-	Message string      `json:"message,omitempty"`
-}
-
-func normalizeTimeParam(param string) (string, error) {
-	// convert days to hours
-	if param[len(param)-1:] == "d" {
-		count := param[:len(param)-1]
-		val, err := strconv.ParseInt(count, 10, 64)
-		if err != nil {
-			return "", err
-		}
-		val = val * 24
-		param = fmt.Sprintf("%dh", val)
-	}
-
-	return param, nil
-}
-
-func wrapDataWithMessage(data interface{}, err error, message string) []byte {
-	var resp []byte
-
-	if err != nil {
-		klog.V(1).Infof("Error returned to client: %s", err.Error())
-		resp, _ = json.Marshal(&DataEnvelope{
-			Code:    http.StatusInternalServerError,
-			Status:  "error",
-			Message: err.Error(),
-			Data:    data,
-		})
-	} else {
-		resp, _ = json.Marshal(&DataEnvelope{
-			Code:    http.StatusOK,
-			Status:  "success",
-			Data:    data,
-			Message: message,
-		})
-
-	}
-
-	return resp
-}
-
-func wrapData(data interface{}, err error) []byte {
-	var resp []byte
-
-	if err != nil {
-		klog.V(1).Infof("Error returned to client: %s", err.Error())
-		resp, _ = json.Marshal(&DataEnvelope{
-			Code:    http.StatusInternalServerError,
-			Status:  "error",
-			Message: err.Error(),
-			Data:    data,
-		})
-	} else {
-		resp, _ = json.Marshal(&DataEnvelope{
-			Code:   http.StatusOK,
-			Status: "success",
-			Data:   data,
-		})
-
-	}
-
-	return resp
-}
-
-// RefreshPricingData needs to be called when a new node joins the fleet, since we cache the relevant subsets of pricing data to avoid storing the whole thing.
-func (a *Accesses) RefreshPricingData(w http.ResponseWriter, r *http.Request, ps httprouter.Params) {
-	w.Header().Set("Content-Type", "application/json")
-	w.Header().Set("Access-Control-Allow-Origin", "*")
-
-	err := a.Cloud.DownloadPricingData()
-
-	w.Write(wrapData(nil, err))
-}
-
-func filterFields(fields string, data map[string]*costModel.CostData) map[string]costModel.CostData {
-	fs := strings.Split(fields, ",")
-	fmap := make(map[string]bool)
-	for _, f := range fs {
-		fieldNameLower := strings.ToLower(f) // convert to go struct name by uppercasing first letter
-		klog.V(1).Infof("to delete: %s", fieldNameLower)
-		fmap[fieldNameLower] = true
-	}
-	filteredData := make(map[string]costModel.CostData)
-	for cname, costdata := range data {
-		s := reflect.TypeOf(*costdata)
-		val := reflect.ValueOf(*costdata)
-		costdata2 := costModel.CostData{}
-		cd2 := reflect.New(reflect.Indirect(reflect.ValueOf(costdata2)).Type()).Elem()
-		n := s.NumField()
-		for i := 0; i < n; i++ {
-			field := s.Field(i)
-			value := val.Field(i)
-			value2 := cd2.Field(i)
-			if _, ok := fmap[strings.ToLower(field.Name)]; !ok {
-				value2.Set(reflect.Value(value))
-			}
-		}
-		filteredData[cname] = cd2.Interface().(costModel.CostData)
-	}
-	return filteredData
-}
-
-func (a *Accesses) CostDataModel(w http.ResponseWriter, r *http.Request, ps httprouter.Params) {
-	w.Header().Set("Content-Type", "application/json")
-	w.Header().Set("Access-Control-Allow-Origin", "*")
-
-	window := r.URL.Query().Get("timeWindow")
-	offset := r.URL.Query().Get("offset")
-	fields := r.URL.Query().Get("filterFields")
-	namespace := r.URL.Query().Get("namespace")
-	aggregationField := r.URL.Query().Get("aggregation")
-	aggregationSubField := r.URL.Query().Get("aggregationSubfield")
-
-	if offset != "" {
-		offset = "offset " + offset
-	}
-
-	data, err := a.Model.ComputeCostData(a.PrometheusClient, a.KubeClientSet, a.Cloud, window, offset, namespace)
-	if aggregationField != "" {
-		c, err := a.Cloud.GetConfig()
-		if err != nil {
-			w.Write(wrapData(nil, err))
-		}
-		discount, err := strconv.ParseFloat(c.Discount[:len(c.Discount)-1], 64)
-		if err != nil {
-			w.Write(wrapData(nil, err))
-		}
-		discount = discount * 0.01
-		agg := costModel.AggregateCostModel(data, aggregationField, aggregationSubField, false, discount, 1.0, nil)
-		w.Write(wrapData(agg, nil))
-	} else {
-		if fields != "" {
-			filteredData := filterFields(fields, data)
-			w.Write(wrapData(filteredData, err))
-		} else {
-			w.Write(wrapData(data, err))
-		}
-	}
-}
-
-func (a *Accesses) ClusterCosts(w http.ResponseWriter, r *http.Request, ps httprouter.Params) {
-	w.Header().Set("Content-Type", "application/json")
-	w.Header().Set("Access-Control-Allow-Origin", "*")
-
-	window := r.URL.Query().Get("window")
-	offset := r.URL.Query().Get("offset")
-
-	if offset != "" {
-		offset = "offset " + offset
-	}
-
-	data, err := costModel.ClusterCosts(a.PrometheusClient, a.Cloud, window, offset)
-	w.Write(wrapData(data, err))
-}
-
-func (a *Accesses) ClusterCostsOverTime(w http.ResponseWriter, r *http.Request, ps httprouter.Params) {
-	w.Header().Set("Content-Type", "application/json")
-	w.Header().Set("Access-Control-Allow-Origin", "*")
-
-	start := r.URL.Query().Get("start")
-	end := r.URL.Query().Get("end")
-	window := r.URL.Query().Get("window")
-	offset := r.URL.Query().Get("offset")
-
-	if offset != "" {
-		offset = "offset " + offset
-	}
-
-	data, err := costModel.ClusterCostsOverTime(a.PrometheusClient, a.Cloud, start, end, window, offset)
-	w.Write(wrapData(data, err))
-}
-
-// AggregateCostModel handles HTTP requests to the aggregated cost model API, which can be parametrized
-// by time period using window and offset, aggregation field using field and subfield (in cases like
-// field=label, subfield=app for grouping by label.app), and filtered by namespace.
-func (a *Accesses) AggregateCostModel(w http.ResponseWriter, r *http.Request, ps httprouter.Params) {
-	w.Header().Set("Content-Type", "application/json")
-	w.Header().Set("Access-Control-Allow-Origin", "*")
-
-	window := r.URL.Query().Get("window")
-	offset := r.URL.Query().Get("offset")
-	namespace := r.URL.Query().Get("namespace")
-	cluster := r.URL.Query().Get("cluster")
-	field := r.URL.Query().Get("aggregation")
-	subfield := r.URL.Query().Get("aggregationSubfield")
-	allocateIdle := r.URL.Query().Get("allocateIdle")
-	sharedNamespaces := r.URL.Query().Get("sharedNamespaces")
-	sharedLabelNames := r.URL.Query().Get("sharedLabelNames")
-	sharedLabelValues := r.URL.Query().Get("sharedLabelValues")
-	remote := r.URL.Query().Get("remote")
-
-	// timeSeries == true maintains the time series dimension of the data,
-	// which by default gets summed over the entire interval
-	timeSeries := r.URL.Query().Get("timeSeries") == "true"
-
-	// disableCache, if set to "true", tells this function to recompute and
-	// cache the requested data
-	disableCache := r.URL.Query().Get("disableCache") == "true"
-
-	// clearCache, if set to "true", tells this function to flush the cache,
-	// then recompute and cache the requested data
-	clearCache := r.URL.Query().Get("clearCache") == "true"
-
-	// aggregation field is required
-	if field == "" {
-		w.WriteHeader(http.StatusBadRequest)
-		w.Write(wrapData(nil, fmt.Errorf("Missing aggregation field parameter")))
-		return
-	}
-
-	// aggregation subfield is required when aggregation field is "label"
-	if field == "label" && subfield == "" {
-		w.WriteHeader(http.StatusBadRequest)
-		w.Write(wrapData(nil, fmt.Errorf("Missing aggregation subfield parameter for aggregation by label")))
-		return
-	}
-
-	// endTime defaults to the current time, unless an offset is explicity declared,
-	// in which case it shifts endTime back by given duration
-	endTime := time.Now()
-	if offset != "" {
-		o, err := time.ParseDuration(offset)
-		if err != nil {
-			w.Write(wrapData(nil, err))
-			return
-		}
-
-		endTime = endTime.Add(-1 * o)
-	}
-
-	// if window or offset are defined in terms of days, convert to hours
-	// e.g. convert "2d" to "48h"
-	window, err := normalizeTimeParam(window)
-	if err != nil {
-		w.Write(wrapData(nil, err))
-		return
-	}
-
-	offset, err = normalizeTimeParam(offset)
-	if err != nil {
-		w.Write(wrapData(nil, err))
-		return
-	}
-
-	// convert time window into start and end times, formatted
-	// as ISO datetime strings
-	d, err := time.ParseDuration(window)
-	if err != nil {
-		w.Write(wrapData(nil, err))
-		return
-	}
-
-	startTime := endTime.Add(-1 * d)
-	layout := "2006-01-02T15:04:05.000Z"
-	start := startTime.Format(layout)
-	end := endTime.Format(layout)
-
-	// clear cache prior to checking the cache so that a clearCache=true
-	// request always returns a freshly computed value
-	if clearCache {
-		a.Cache.Flush()
-	}
-
-	aggKey := fmt.Sprintf("aggregate:%s:%s:%s:%s:%s:%t", window, offset, namespace, field, subfield, timeSeries)
-
-	// check the cache for aggregated response; if cache is hit and not disabled, return response
-	if result, found := a.Cache.Get(aggKey); found && !disableCache {
-		w.Write(wrapDataWithMessage(result, nil, fmt.Sprintf("cache hit: %s", aggKey)))
-		return
-	}
-
-	remoteAvailable := os.Getenv(remoteEnabled)
-	remoteEnabled := false
-	if remoteAvailable == "true" && remote != "false" {
-		remoteEnabled = true
-	}
-	klog.Infof("REMOTE ENABLED: %t", remoteEnabled)
-
-	data, err := a.Model.ComputeCostDataRange(a.PrometheusClient, a.KubeClientSet, a.Cloud, start, end, "1h", namespace, cluster, remoteEnabled)
-	if err != nil {
-		w.Write(wrapData(nil, err))
-		return
-	}
-
-	c, err := a.Cloud.GetConfig()
-	if err != nil {
-		w.Write(wrapData(nil, err))
-		return
-	}
-	discount, err := strconv.ParseFloat(c.Discount[:len(c.Discount)-1], 64)
-	if err != nil {
-		w.Write(wrapData(nil, err))
-		return
-	}
-	discount = discount * 0.01
-
-	idleCoefficient := 1.0
-	if allocateIdle == "true" {
-		idleCoefficient, err = costModel.ComputeIdleCoefficient(data, a.PrometheusClient, a.Cloud, discount, fmt.Sprintf("%dh", int(d.Hours())), offset)
-		if err != nil {
-			w.Write(wrapData(nil, err))
-		}
-	}
-
-	sn := []string{}
-	sln := []string{}
-	slv := []string{}
-	if sharedNamespaces != "" {
-		sn = strings.Split(sharedNamespaces, ",")
-	}
-	if sharedLabelNames != "" {
-		sln = strings.Split(sharedLabelNames, ",")
-		slv = strings.Split(sharedLabelValues, ",")
-		if len(sln) != len(slv) || slv[0] == "" {
-			w.Write(wrapData(nil, fmt.Errorf("Supply exacly one label value per label name")))
-			return
-		}
-	}
-	var sr *costModel.SharedResourceInfo
-	if len(sn) > 0 || len(sln) > 0 {
-		sr = costModel.NewSharedResourceInfo(true, sn, sln, slv)
-	}
-
-	// aggregate cost model data by given fields and cache the result for the default expiration
-	result := costModel.AggregateCostModel(data, field, subfield, timeSeries, discount, idleCoefficient, sr)
-	a.Cache.Set(aggKey, result, cache.DefaultExpiration)
-
-	w.Write(wrapDataWithMessage(result, nil, fmt.Sprintf("cache miss: %s", aggKey)))
-}
-
-func (a *Accesses) CostDataModelRange(w http.ResponseWriter, r *http.Request, ps httprouter.Params) {
-	w.Header().Set("Content-Type", "application/json")
-	w.Header().Set("Access-Control-Allow-Origin", "*")
-
-	start := r.URL.Query().Get("start")
-	end := r.URL.Query().Get("end")
-	window := r.URL.Query().Get("window")
-	fields := r.URL.Query().Get("filterFields")
-	namespace := r.URL.Query().Get("namespace")
-	cluster := r.URL.Query().Get("cluster")
-	aggregationField := r.URL.Query().Get("aggregation")
-	aggregationSubField := r.URL.Query().Get("aggregationSubfield")
-	remote := r.URL.Query().Get("remote")
-
-	remoteAvailable := os.Getenv(remoteEnabled)
-	remoteEnabled := false
-	if remoteAvailable == "true" && remote != "false" {
-		remoteEnabled = true
-	}
-	data, err := a.Model.ComputeCostDataRange(a.PrometheusClient, a.KubeClientSet, a.Cloud, start, end, window, namespace, cluster, remoteEnabled)
-	if err != nil {
-		w.Write(wrapData(nil, err))
-	}
-	if aggregationField != "" {
-		c, err := a.Cloud.GetConfig()
-		if err != nil {
-			w.Write(wrapData(nil, err))
-		}
-		discount, err := strconv.ParseFloat(c.Discount[:len(c.Discount)-1], 64)
-		if err != nil {
-			w.Write(wrapData(nil, err))
-		}
-		discount = discount * 0.01
-		agg := costModel.AggregateCostModel(data, aggregationField, aggregationSubField, false, discount, 1.0, nil)
-		w.Write(wrapData(agg, nil))
-	} else {
-		if fields != "" {
-			filteredData := filterFields(fields, data)
-			w.Write(wrapData(filteredData, err))
-		} else {
-			w.Write(wrapData(data, err))
-		}
-	}
-}
-
-// CostDataModelRangeLarge is experimental multi-cluster and long-term data storage in SQL support.
-func (a *Accesses) CostDataModelRangeLarge(w http.ResponseWriter, r *http.Request, ps httprouter.Params) {
-	w.Header().Set("Content-Type", "application/json")
-	w.Header().Set("Access-Control-Allow-Origin", "*")
-
-	startString := r.URL.Query().Get("start")
-	endString := r.URL.Query().Get("end")
-	windowString := r.URL.Query().Get("window")
-
-	layout := "2006-01-02T15:04:05.000Z"
-
-	var start time.Time
-	var end time.Time
-	var err error
-
-	if windowString == "" {
-		windowString = "1h"
-	}
-	if startString != "" {
-		start, err = time.Parse(layout, startString)
-		if err != nil {
-			klog.V(1).Infof("Error parsing time " + startString + ". Error: " + err.Error())
-			w.Write(wrapData(nil, err))
-		}
-	} else {
-		window, err := time.ParseDuration(windowString)
-		if err != nil {
-			w.Write(wrapData(nil, fmt.Errorf("Invalid duration '%s'", windowString)))
-
-		}
-		start = time.Now().Add(-2 * window)
-	}
-	if endString != "" {
-		end, err = time.Parse(layout, endString)
-		if err != nil {
-			klog.V(1).Infof("Error parsing time " + endString + ". Error: " + err.Error())
-			w.Write(wrapData(nil, err))
-		}
-	} else {
-		end = time.Now()
-	}
-
-	remoteLayout := "2006-01-02T15:04:05Z"
-	remoteStartStr := start.Format(remoteLayout)
-	remoteEndStr := end.Format(remoteLayout)
-	klog.V(1).Infof("Using remote database for query from %s to %s with window %s", startString, endString, windowString)
-
-	data, err := costModel.CostDataRangeFromSQL("", "", windowString, remoteStartStr, remoteEndStr)
-	w.Write(wrapData(data, err))
-}
-
-func (a *Accesses) OutofClusterCosts(w http.ResponseWriter, r *http.Request, ps httprouter.Params) {
-	w.Header().Set("Content-Type", "application/json")
-	w.Header().Set("Access-Control-Allow-Origin", "*")
-
-	start := r.URL.Query().Get("start")
-	end := r.URL.Query().Get("end")
-	aggregator := r.URL.Query().Get("aggregator")
-
-	data, err := a.Cloud.ExternalAllocations(start, end, aggregator)
-	w.Write(wrapData(data, err))
-}
-
-func (p *Accesses) GetAllNodePricing(w http.ResponseWriter, r *http.Request, ps httprouter.Params) {
-	w.Header().Set("Content-Type", "application/json")
-	w.Header().Set("Access-Control-Allow-Origin", "*")
-
-	data, err := p.Cloud.AllNodePricing()
-	w.Write(wrapData(data, err))
-}
-
-func (p *Accesses) GetConfigs(w http.ResponseWriter, r *http.Request, ps httprouter.Params) {
-	w.Header().Set("Content-Type", "application/json")
-	w.Header().Set("Access-Control-Allow-Origin", "*")
-	data, err := p.Cloud.GetConfig()
-	w.Write(wrapData(data, err))
-}
-
-func (p *Accesses) UpdateSpotInfoConfigs(w http.ResponseWriter, r *http.Request, ps httprouter.Params) {
-	w.Header().Set("Content-Type", "application/json")
-	w.Header().Set("Access-Control-Allow-Origin", "*")
-	data, err := p.Cloud.UpdateConfig(r.Body, costAnalyzerCloud.SpotInfoUpdateType)
-	if err != nil {
-		w.Write(wrapData(data, err))
-		return
-	}
-	w.Write(wrapData(data, err))
-	err = p.Cloud.DownloadPricingData()
-	if err != nil {
-		klog.V(1).Infof("Error redownloading data on config update: %s", err.Error())
-	}
-	return
-}
-
-func (p *Accesses) UpdateAthenaInfoConfigs(w http.ResponseWriter, r *http.Request, ps httprouter.Params) {
-	w.Header().Set("Content-Type", "application/json")
-	w.Header().Set("Access-Control-Allow-Origin", "*")
-	data, err := p.Cloud.UpdateConfig(r.Body, costAnalyzerCloud.AthenaInfoUpdateType)
-	if err != nil {
-		w.Write(wrapData(data, err))
-		return
-	}
-	w.Write(wrapData(data, err))
-	return
-}
-
-func (p *Accesses) UpdateBigQueryInfoConfigs(w http.ResponseWriter, r *http.Request, ps httprouter.Params) {
-	w.Header().Set("Content-Type", "application/json")
-	w.Header().Set("Access-Control-Allow-Origin", "*")
-	data, err := p.Cloud.UpdateConfig(r.Body, costAnalyzerCloud.BigqueryUpdateType)
-	if err != nil {
-		w.Write(wrapData(data, err))
-		return
-	}
-	w.Write(wrapData(data, err))
-	return
-}
-
-func (p *Accesses) UpdateConfigByKey(w http.ResponseWriter, r *http.Request, ps httprouter.Params) {
-	w.Header().Set("Content-Type", "application/json")
-	w.Header().Set("Access-Control-Allow-Origin", "*")
-	data, err := p.Cloud.UpdateConfig(r.Body, "")
-	if err != nil {
-		w.Write(wrapData(data, err))
-		return
-	}
-	w.Write(wrapData(data, err))
-	return
-}
-
-func (p *Accesses) ManagementPlatform(w http.ResponseWriter, r *http.Request, ps httprouter.Params) {
-	w.Header().Set("Content-Type", "application/json")
-	w.Header().Set("Access-Control-Allow-Origin", "*")
-
-	data, err := p.Cloud.GetManagementPlatform()
-	if err != nil {
-		w.Write(wrapData(data, err))
-		return
-	}
-	w.Write(wrapData(data, err))
-	return
-}
-
-func (p *Accesses) ClusterInfo(w http.ResponseWriter, r *http.Request, ps httprouter.Params) {
-	w.Header().Set("Content-Type", "application/json")
-	w.Header().Set("Access-Control-Allow-Origin", "*")
-
-	data, err := p.Cloud.ClusterInfo()
-	w.Write(wrapData(data, err))
-
-}
-
-func Healthz(w http.ResponseWriter, _ *http.Request, _ httprouter.Params) {
-	w.WriteHeader(200)
-	w.Header().Set("Content-Length", "0")
-	w.Header().Set("Content-Type", "text/plain")
-}
-
-func (p *Accesses) GetPrometheusMetadata(w http.ResponseWriter, _ *http.Request, _ httprouter.Params) {
-	w.Header().Set("Content-Type", "application/json")
-	w.Header().Set("Access-Control-Allow-Origin", "*")
-	w.Write(wrapData(costModel.ValidatePrometheus(p.PrometheusClient)))
-}
-
-func (p *Accesses) ContainerUptimes(w http.ResponseWriter, _ *http.Request, _ httprouter.Params) {
-	w.Header().Set("Content-Type", "application/json")
-	w.Header().Set("Access-Control-Allow-Origin", "*")
-	res, err := costModel.ComputeUptimes(p.PrometheusClient)
-	w.Write(wrapData(res, err))
-}
-
-func (a *Accesses) recordPrices() {
-	go func() {
-		containerSeen := make(map[string]bool)
-		nodeSeen := make(map[string]bool)
-		pvSeen := make(map[string]bool)
-		pvcSeen := make(map[string]bool)
-
-		getKeyFromLabelStrings := func(labels ...string) string {
-			return strings.Join(labels, ",")
-		}
-		getLabelStringsFromKey := func(key string) []string {
-			return strings.Split(key, ",")
-		}
-
-		for {
-			klog.V(4).Info("Recording prices...")
-			podlist := a.Model.Cache.GetAllPods()
-			podStatus := make(map[string]v1.PodPhase)
-			for _, pod := range podlist {
-				podStatus[pod.Name] = pod.Status.Phase
-			}
-
-			// Record network pricing at global scope
-			networkCosts, err := a.Cloud.NetworkPricing()
-			if err != nil {
-				klog.V(4).Infof("Failed to retrieve network costs: %s", err.Error())
-			} else {
-				a.NetworkZoneEgressRecorder.Set(networkCosts.ZoneNetworkEgressCost)
-				a.NetworkRegionEgressRecorder.Set(networkCosts.RegionNetworkEgressCost)
-				a.NetworkInternetEgressRecorder.Set(networkCosts.InternetNetworkEgressCost)
-			}
-
-			data, err := a.Model.ComputeCostData(a.PrometheusClient, a.KubeClientSet, a.Cloud, "2m", "", "")
-			if err != nil {
-				klog.V(1).Info("Error in price recording: " + err.Error())
-				// zero the for loop so the time.Sleep will still work
-				data = map[string]*costModel.CostData{}
-			}
-
-			for _, costs := range data {
-				nodeName := costs.NodeName
-				node := costs.NodeData
-				if node == nil {
-					klog.V(4).Infof("Skipping Node \"%s\" due to missing Node Data costs", nodeName)
-					continue
-				}
-				cpuCost, _ := strconv.ParseFloat(node.VCPUCost, 64)
-				cpu, _ := strconv.ParseFloat(node.VCPU, 64)
-				ramCost, _ := strconv.ParseFloat(node.RAMCost, 64)
-				ram, _ := strconv.ParseFloat(node.RAMBytes, 64)
-				gpu, _ := strconv.ParseFloat(node.GPU, 64)
-				gpuCost, _ := strconv.ParseFloat(node.GPUCost, 64)
-
-				totalCost := cpu*cpuCost + ramCost*(ram/1024/1024/1024) + gpu*gpuCost
-
-				namespace := costs.Namespace
-				podName := costs.PodName
-				containerName := costs.Name
-
-				if costs.PVCData != nil {
-					for _, pvc := range costs.PVCData {
-						if pvc.Volume != nil {
-							a.PVAllocationRecorder.WithLabelValues(namespace, podName, pvc.Claim, pvc.VolumeName).Set(pvc.Values[0].Value)
-							labelKey := getKeyFromLabelStrings(namespace, podName, pvc.Claim, pvc.VolumeName)
-							pvcSeen[labelKey] = true
-						}
-					}
-				}
-
-				a.CPUPriceRecorder.WithLabelValues(nodeName, nodeName).Set(cpuCost)
-				a.RAMPriceRecorder.WithLabelValues(nodeName, nodeName).Set(ramCost)
-				a.GPUPriceRecorder.WithLabelValues(nodeName, nodeName).Set(gpuCost)
-				a.NodeTotalPriceRecorder.WithLabelValues(nodeName, nodeName).Set(totalCost)
-				labelKey := getKeyFromLabelStrings(nodeName, nodeName)
-				nodeSeen[labelKey] = true
-
-				if len(costs.RAMAllocation) > 0 {
-					a.RAMAllocationRecorder.WithLabelValues(namespace, podName, containerName, nodeName, nodeName).Set(costs.RAMAllocation[0].Value)
-				}
-				if len(costs.CPUAllocation) > 0 {
-					a.CPUAllocationRecorder.WithLabelValues(namespace, podName, containerName, nodeName, nodeName).Set(costs.CPUAllocation[0].Value)
-				}
-				if len(costs.GPUReq) > 0 {
-					// allocation here is set to the request because shared GPU usage not yet supported.
-					a.GPUAllocationRecorder.WithLabelValues(namespace, podName, containerName, nodeName, nodeName).Set(costs.GPUReq[0].Value)
-				}
-				labelKey = getKeyFromLabelStrings(namespace, podName, containerName, nodeName, nodeName)
-				if podStatus[podName] == v1.PodRunning { // Only report data for current pods
-					containerSeen[labelKey] = true
-				} else {
-					containerSeen[labelKey] = false
-				}
-
-				storageClasses := a.Model.Cache.GetAllStorageClasses()
-				storageClassMap := make(map[string]map[string]string)
-				for _, storageClass := range storageClasses {
-					params := storageClass.Parameters
-					storageClassMap[storageClass.ObjectMeta.Name] = params
-					if storageClass.GetAnnotations()["storageclass.kubernetes.io/is-default-class"] == "true" || storageClass.GetAnnotations()["storageclass.beta.kubernetes.io/is-default-class"] == "true" {
-						storageClassMap["default"] = params
-						storageClassMap[""] = params
-					}
-				}
-
-				pvs := a.Model.Cache.GetAllPersistentVolumes()
-				for _, pv := range pvs {
-					parameters, ok := storageClassMap[pv.Spec.StorageClassName]
-					if !ok {
-						klog.V(4).Infof("Unable to find parameters for storage class \"%s\". Does pv \"%s\" have a storageClassName?", pv.Spec.StorageClassName, pv.Name)
-					}
-					cacPv := &costAnalyzerCloud.PV{
-						Class:      pv.Spec.StorageClassName,
-						Region:     pv.Labels[v1.LabelZoneRegion],
-						Parameters: parameters,
-					}
-					costModel.GetPVCost(cacPv, pv, a.Cloud)
-					c, _ := strconv.ParseFloat(cacPv.Cost, 64)
-					a.PersistentVolumePriceRecorder.WithLabelValues(pv.Name, pv.Name).Set(c)
-					labelKey := getKeyFromLabelStrings(pv.Name, pv.Name)
-					pvSeen[labelKey] = true
-				}
-				containerUptime, _ := costModel.ComputeUptimes(a.PrometheusClient)
-				for key, uptime := range containerUptime {
-					container, _ := costModel.NewContainerMetricFromKey(key)
-					a.ContainerUptimeRecorder.WithLabelValues(container.Namespace, container.PodName, container.ContainerName).Set(uptime)
-				}
-			}
-			for labelString, seen := range nodeSeen {
-				if !seen {
-					labels := getLabelStringsFromKey(labelString)
-					a.NodeTotalPriceRecorder.DeleteLabelValues(labels...)
-					a.CPUPriceRecorder.DeleteLabelValues(labels...)
-					a.GPUPriceRecorder.DeleteLabelValues(labels...)
-					a.RAMPriceRecorder.DeleteLabelValues(labels...)
-					delete(nodeSeen, labelString)
-				}
-				nodeSeen[labelString] = false
-			}
-			for labelString, seen := range containerSeen {
-				if !seen {
-					labels := getLabelStringsFromKey(labelString)
-					a.RAMAllocationRecorder.DeleteLabelValues(labels...)
-					a.CPUAllocationRecorder.DeleteLabelValues(labels...)
-					a.GPUAllocationRecorder.DeleteLabelValues(labels...)
-					a.ContainerUptimeRecorder.DeleteLabelValues(labels...)
-					delete(containerSeen, labelString)
-				}
-				containerSeen[labelString] = false
-			}
-			for labelString, seen := range pvSeen {
-				if !seen {
-					labels := getLabelStringsFromKey(labelString)
-					a.PersistentVolumePriceRecorder.DeleteLabelValues(labels...)
-					delete(pvSeen, labelString)
-				}
-				pvSeen[labelString] = false
-			}
-			for labelString, seen := range pvcSeen {
-				if !seen {
-					labels := getLabelStringsFromKey(labelString)
-					a.PVAllocationRecorder.DeleteLabelValues(labels...)
-					delete(pvcSeen, labelString)
-				}
-				pvcSeen[labelString] = false
-			}
-			time.Sleep(time.Minute)
-		}
-	}()
-}
-
-=======
->>>>>>> c5e3a7de
 func main() {
 	rootMux := http.NewServeMux()
 	rootMux.Handle("/", costModel.Router)
