package provider

import (
	"encoding/csv"
	"fmt"
	"io"
	"os"
	"regexp"
	"strconv"
	"strings"
	"sync"
	"time"

	"github.com/opencost/opencost/pkg/cloud/models"
	"github.com/opencost/opencost/pkg/env"
	"github.com/opencost/opencost/pkg/util"

	"github.com/aws/aws-sdk-go/aws"
	"github.com/aws/aws-sdk-go/aws/session"
	"github.com/aws/aws-sdk-go/service/s3"
	"github.com/opencost/opencost/pkg/log"
	v1 "k8s.io/api/core/v1"

	"github.com/jszwec/csvutil"
)

const refreshMinutes = 60

var (
	provIdRx = regexp.MustCompile("aws:///([^/]+)/([^/]+)")
)

type CSVProvider struct {
	*CustomProvider
	CSVLocation             string
	Pricing                 map[string]*price
	NodeClassPricing        map[string]float64
	NodeClassCount          map[string]float64
	NodeMapField            string
	PricingPV               map[string]*price
	PVMapField              string
	GPUClassPricing         map[string]*price
	GPUMapFields            []string // Fields in a node's labels that represent the GPU class.
	UsesRegion              bool
	DownloadPricingDataLock sync.RWMutex
}
type price struct {
	EndTimestamp      string `csv:"EndTimestamp"`
	InstanceID        string `csv:"InstanceID"`
	Region            string `csv:"Region"`
	AssetClass        string `csv:"AssetClass"`
	InstanceIDField   string `csv:"InstanceIDField"`
	InstanceType      string `csv:"InstanceType"`
	MarketPriceHourly string `csv:"MarketPriceHourly"`
	Version           string `csv:"Version"`
}

func GetCsv(location string) (io.Reader, error) {
	return os.Open(location)
}

func (c *CSVProvider) DownloadPricingData() error {
	c.DownloadPricingDataLock.Lock()
	defer time.AfterFunc(refreshMinutes*time.Minute, func() { c.DownloadPricingData() })
	defer c.DownloadPricingDataLock.Unlock()
	pricing := make(map[string]*price)
	nodeclasspricing := make(map[string]float64)
	nodeclasscount := make(map[string]float64)
	pvpricing := make(map[string]*price)
	gpupricing := make(map[string]*price)
	c.GPUMapFields = make([]string, 0, 1)
	header, err := csvutil.Header(price{}, "csv")
	if err != nil {
		return err
	}
	fieldsPerRecord := len(header)
	var csvr io.Reader
	var csverr error
	if strings.HasPrefix(c.CSVLocation, "s3://") {
		region := env.GetCSVRegion()
		conf := aws.NewConfig().WithRegion(region).WithCredentialsChainVerboseErrors(true)
		endpoint := env.GetCSVEndpoint()
		if endpoint != "" {
			conf = conf.WithEndpoint(endpoint)
		}
		s3Client := s3.New(session.New(conf))
		bucketAndKey := strings.Split(strings.TrimPrefix(c.CSVLocation, "s3://"), "/")
		if len(bucketAndKey) == 2 {
			out, err := s3Client.GetObject(&s3.GetObjectInput{
				Bucket: aws.String(bucketAndKey[0]),
				Key:    aws.String(bucketAndKey[1]),
			})
			csverr = err
			csvr = out.Body
		} else {
			c.Pricing = pricing
			c.NodeClassPricing = nodeclasspricing
			c.NodeClassCount = nodeclasscount
			c.PricingPV = pvpricing
			c.GPUClassPricing = gpupricing
			return fmt.Errorf("Invalid s3 URI: %s", c.CSVLocation)
		}
	} else {
		csvr, csverr = GetCsv(c.CSVLocation)
	}
	if csverr != nil {
		log.Infof("Error reading csv at %s: %s", c.CSVLocation, csverr)
		c.Pricing = pricing
		c.NodeClassPricing = nodeclasspricing
		c.NodeClassCount = nodeclasscount
		c.PricingPV = pvpricing
		c.GPUClassPricing = gpupricing
		return nil
	}
	csvReader := csv.NewReader(csvr)
	csvReader.Comma = ','
	csvReader.FieldsPerRecord = fieldsPerRecord

	dec, err := csvutil.NewDecoder(csvReader, header...)
	if err != nil {
		c.Pricing = pricing
		c.NodeClassPricing = nodeclasspricing
		c.NodeClassCount = nodeclasscount
		c.PricingPV = pvpricing
		c.GPUClassPricing = gpupricing
		return err
	}
	for {
		p := price{}
		err := dec.Decode(&p)
		csvParseErr, isCsvParseErr := err.(*csv.ParseError)
		if err == io.EOF {
			break
		} else if err == csvutil.ErrFieldCount || (isCsvParseErr && csvParseErr.Err == csv.ErrFieldCount) {
			rec := dec.Record()
			if len(rec) != 1 {
				log.Infof("Expected %d price info fields but received %d: %s", fieldsPerRecord, len(rec), rec)
				continue
			}
			if strings.Index(rec[0], "#") == 0 {
				continue
			} else {
				log.Infof("skipping non-CSV line: %s", rec)
				continue
			}
		} else if err != nil {
			log.Infof("Error during spot info decode: %+v", err)
			continue
		}
		log.Infof("Found price info %+v", p)
		key := strings.ToLower(p.InstanceID)
		if p.Region != "" { // strip the casing from region and add to key.
			key = fmt.Sprintf("%s,%s", strings.ToLower(p.Region), strings.ToLower(p.InstanceID))
			c.UsesRegion = true
		}
		if p.AssetClass == "pv" {
			pvpricing[key] = &p
			c.PVMapField = p.InstanceIDField
		} else if p.AssetClass == "node" {
			pricing[key] = &p
			classKey := p.Region + "," + p.InstanceType + "," + p.AssetClass
			cost, err := strconv.ParseFloat(p.MarketPriceHourly, 64)
			if err != nil {

			} else {
				if _, ok := nodeclasspricing[classKey]; ok {
					oldPrice := nodeclasspricing[classKey]
					oldCount := nodeclasscount[classKey]
					newPrice := ((oldPrice * oldCount) + cost) / (oldCount + 1.0)
					nodeclasscount[classKey] = newPrice
					nodeclasscount[classKey]++
				} else {
					nodeclasspricing[classKey] = cost
					nodeclasscount[classKey] = 1
				}
			}

			c.NodeMapField = p.InstanceIDField
		} else if p.AssetClass == "gpu" {
			gpupricing[key] = &p
			c.GPUMapFields = append(c.GPUMapFields, strings.ToLower(p.InstanceIDField))
		} else {
			log.Infof("Unrecognized asset class %s, defaulting to node", p.AssetClass)
			pricing[key] = &p
			c.NodeMapField = p.InstanceIDField
		}
	}
	if len(pricing) > 0 {
		c.Pricing = pricing
		c.NodeClassPricing = nodeclasspricing
		c.NodeClassCount = nodeclasscount
		c.PricingPV = pvpricing
		c.GPUClassPricing = gpupricing
	} else {
		log.DedupedWarningf(5, "No data received from csv at %s", c.CSVLocation)
	}
	return nil
}

type csvKey struct {
	Labels     map[string]string
	ProviderID string
	GPULabel   []string
	GPU        int64
}

func (k *csvKey) Features() string {
	instanceType, _ := util.GetInstanceType(k.Labels)
	region, _ := util.GetRegion(k.Labels)
	class := "node"

	return region + "," + instanceType + "," + class
}

func (k *csvKey) GPUCount() int {
	return int(k.GPU)
}

func (k *csvKey) GPUType() string {
	for _, label := range k.GPULabel {
		if val, ok := k.Labels[label]; ok {
			return val
		}
	}
	return ""
}
func (k *csvKey) ID() string {
	return k.ProviderID
}

func (c *CSVProvider) nodePricing(key models.Key) *models.Node {
	if p, ok := c.Pricing[key.ID()]; ok {
		return &models.Node{
			Cost:        p.MarketPriceHourly,
			PricingType: models.CsvExact,
		}
	}

	s := strings.Split(key.ID(), ",") // Try without a region to be sure
	if len(s) == 2 {
		if p, ok := c.Pricing[s[1]]; ok {
			return &models.Node{
				Cost:        p.MarketPriceHourly,
				PricingType: models.CsvExact,
			}
		}
	}

	classKey := key.Features() // Use node attributes to try and do a class match
	if cost, ok := c.NodeClassPricing[classKey]; ok {
		log.Infof("Unable to find provider ID `%s`, using features:`%s`", key.ID(), key.Features())
		return &models.Node{
			Cost:        fmt.Sprintf("%f", cost),
			PricingType: models.CsvClass,
		}
	}

<<<<<<< HEAD
	if node != nil {
		if t := key.GPUType(); t != "" {
			t = strings.ToLower(t)
			count := key.GPUCount()
			node.GPU = strconv.Itoa(count)
			hourly := 0.0
			if p, ok := c.GPUClassPricing[t]; ok {
				var err error
				hourly, err = strconv.ParseFloat(p.MarketPriceHourly, 64)
				if err != nil {
					log.Errorf("Unable to parse %s as float", p.MarketPriceHourly)
				}
			}
			totalCost := hourly * float64(count)
			node.GPUCost = fmt.Sprintf("%f", hourly)
			nc, err := strconv.ParseFloat(node.Cost, 64)
=======
	return nil
}

func (c *CSVProvider) NodePricing(key models.Key) (*models.Node, models.PricingMetadata, error) {
	c.DownloadPricingDataLock.RLock()
	defer c.DownloadPricingDataLock.RUnlock()

	node := c.nodePricing(key)
	if node == nil {
		return nil, models.PricingMetadata{}, fmt.Errorf("Unable to find Node matching `%s`:`%s`", key.ID(), key.Features())
	}
	if t := key.GPUType(); t != "" {
		t = strings.ToLower(t)
		count := key.GPUCount()
		node.GPU = strconv.Itoa(count)
		hourly := 0.0
		if p, ok := c.GPUClassPricing[t]; ok {
			var err error
			hourly, err = strconv.ParseFloat(p.MarketPriceHourly, 64)
>>>>>>> da362203
			if err != nil {
				log.Errorf("Unable to parse %s as float", p.MarketPriceHourly)
			}
		}
		totalCost := hourly * float64(count)
		node.GPUCost = fmt.Sprintf("%f", totalCost)
		nc, err := strconv.ParseFloat(node.Cost, 64)
		if err != nil {
			log.Errorf("Unable to parse %s as float", node.Cost)
		}
		node.Cost = fmt.Sprintf("%f", nc+totalCost)
	}
	return node, models.PricingMetadata{}, nil
}

func NodeValueFromMapField(m string, n *v1.Node, useRegion bool) string {
	mf := strings.Split(m, ".")
	toReturn := ""
	if useRegion {
		if region, ok := util.GetRegion(n.Labels); ok {
			toReturn = region + ","
		} else {
			log.Errorf("Getting region based on labels failed")
		}
	}
	if len(mf) == 2 && mf[0] == "spec" && mf[1] == "providerID" {
		for matchNum, group := range provIdRx.FindStringSubmatch(n.Spec.ProviderID) {
			if matchNum == 2 {
				return toReturn + group
			}
		}
		if strings.HasPrefix(n.Spec.ProviderID, "azure://") {
			vmOrScaleSet := strings.ToLower(strings.TrimPrefix(n.Spec.ProviderID, "azure://"))
			return toReturn + vmOrScaleSet
		}
		return toReturn + n.Spec.ProviderID
	} else if len(mf) > 1 && mf[0] == "metadata" {
		if mf[1] == "name" {
			return toReturn + n.Name
		} else if mf[1] == "labels" {
			lkey := strings.Join(mf[2:len(mf)], ".")
			return toReturn + n.Labels[lkey]
		} else if mf[1] == "annotations" {
			akey := strings.Join(mf[2:len(mf)], ".")
			return toReturn + n.Annotations[akey]
		} else {
			log.Errorf("Unsupported InstanceIDField %s in CSV For Node", m)
			return ""
		}
	} else {
		log.Errorf("Unsupported InstanceIDField %s in CSV For Node", m)
		return ""
	}
}

func PVValueFromMapField(m string, n *v1.PersistentVolume) string {
	mf := strings.Split(m, ".")
	if len(mf) > 1 && mf[0] == "metadata" {
		if mf[1] == "name" {
			return n.Name
		} else if mf[1] == "labels" {
			lkey := strings.Join(mf[2:len(mf)], "")
			return n.Labels[lkey]
		} else if mf[1] == "annotations" {
			akey := strings.Join(mf[2:len(mf)], "")
			return n.Annotations[akey]
		} else {
			log.Errorf("Unsupported InstanceIDField %s in CSV For PV", m)
			return ""
		}
	} else if len(mf) > 2 && mf[0] == "spec" {
		if mf[1] == "capacity" && mf[2] == "storage" {
			skey := n.Spec.Capacity["storage"]
			return skey.String()
		} else {
			log.Infof("[ERROR] Unsupported InstanceIDField %s in CSV For PV", m)
			return ""
		}
	} else if len(mf) > 1 && mf[0] == "spec" {
		if mf[1] == "storageClassName" {
			return n.Spec.StorageClassName
		} else {
			log.Infof("[ERROR] Unsupported InstanceIDField %s in CSV For PV", m)
			return ""
		}
	} else {
		log.Errorf("Unsupported InstanceIDField %s in CSV For PV", m)
		return ""
	}
}

func (c *CSVProvider) GetKey(l map[string]string, n *v1.Node) models.Key {
	id := NodeValueFromMapField(c.NodeMapField, n, c.UsesRegion)
	var gpuCount int64
	gpuCount = 0
	if gpuc, ok := n.Status.Capacity["nvidia.com/gpu"]; ok { // TODO: support non-nvidia GPUs
		gpuCount = gpuc.Value()
	}
	return &csvKey{
		ProviderID: strings.ToLower(id),
		Labels:     l,
		GPULabel:   c.GPUMapFields,
		GPU:        gpuCount,
	}
}

type csvPVKey struct {
	Labels                 map[string]string
	ProviderID             string
	StorageClassName       string
	StorageClassParameters map[string]string
	Name                   string
	DefaultRegion          string
}

func (key *csvPVKey) ID() string {
	return ""
}

func (key *csvPVKey) GetStorageClass() string {
	return key.StorageClassName
}

func (key *csvPVKey) Features() string {
	return key.ProviderID
}

func (c *CSVProvider) GetPVKey(pv *v1.PersistentVolume, parameters map[string]string, defaultRegion string) models.PVKey {
	id := PVValueFromMapField(c.PVMapField, pv)
	return &csvPVKey{
		Labels:                 pv.Labels,
		ProviderID:             id,
		StorageClassName:       pv.Spec.StorageClassName,
		StorageClassParameters: parameters,
		Name:                   pv.Name,
		DefaultRegion:          defaultRegion,
	}
}

func (c *CSVProvider) PVPricing(pvk models.PVKey) (*models.PV, error) {
	c.DownloadPricingDataLock.RLock()
	defer c.DownloadPricingDataLock.RUnlock()
	pricing, ok := c.PricingPV[pvk.Features()]
	if !ok {
		log.Infof("Persistent Volume pricing not found for %s: %s", pvk.GetStorageClass(), pvk.Features())
		return &models.PV{}, nil
	}
	return &models.PV{
		Cost: pricing.MarketPriceHourly,
	}, nil
}

func (c *CSVProvider) ServiceAccountStatus() *models.ServiceAccountStatus {
	return &models.ServiceAccountStatus{
		Checks: []*models.ServiceAccountCheck{},
	}
}

func (*CSVProvider) ClusterManagementPricing() (string, float64, error) {
	return "", 0.0, nil
}

func (c *CSVProvider) CombinedDiscountForNode(instanceType string, isPreemptible bool, defaultDiscount, negotiatedDiscount float64) float64 {
	return 1.0 - ((1.0 - defaultDiscount) * (1.0 - negotiatedDiscount))
}

func (c *CSVProvider) Regions() []string {
	return []string{}
}

func (c *CSVProvider) PricingSourceSummary() interface{} {
	return c.Pricing
}<|MERGE_RESOLUTION|>--- conflicted
+++ resolved
@@ -255,24 +255,6 @@
 		}
 	}
 
-<<<<<<< HEAD
-	if node != nil {
-		if t := key.GPUType(); t != "" {
-			t = strings.ToLower(t)
-			count := key.GPUCount()
-			node.GPU = strconv.Itoa(count)
-			hourly := 0.0
-			if p, ok := c.GPUClassPricing[t]; ok {
-				var err error
-				hourly, err = strconv.ParseFloat(p.MarketPriceHourly, 64)
-				if err != nil {
-					log.Errorf("Unable to parse %s as float", p.MarketPriceHourly)
-				}
-			}
-			totalCost := hourly * float64(count)
-			node.GPUCost = fmt.Sprintf("%f", hourly)
-			nc, err := strconv.ParseFloat(node.Cost, 64)
-=======
 	return nil
 }
 
@@ -292,13 +274,12 @@
 		if p, ok := c.GPUClassPricing[t]; ok {
 			var err error
 			hourly, err = strconv.ParseFloat(p.MarketPriceHourly, 64)
->>>>>>> da362203
 			if err != nil {
 				log.Errorf("Unable to parse %s as float", p.MarketPriceHourly)
 			}
 		}
 		totalCost := hourly * float64(count)
-		node.GPUCost = fmt.Sprintf("%f", totalCost)
+		node.GPUCost = fmt.Sprintf("%f", hourly)
 		nc, err := strconv.ParseFloat(node.Cost, 64)
 		if err != nil {
 			log.Errorf("Unable to parse %s as float", node.Cost)
