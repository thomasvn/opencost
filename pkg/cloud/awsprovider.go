package cloud

import (
	"bytes"
	"compress/gzip"
	"encoding/csv"
	"encoding/json"
	"fmt"
	"io"
	"io/ioutil"
	"net/http"
	"os"
	"regexp"
	"strconv"
	"strings"
	"sync"
	"time"

	"k8s.io/klog"

	"github.com/kubecost/cost-model/pkg/clustercache"
	"github.com/kubecost/cost-model/pkg/env"
	"github.com/kubecost/cost-model/pkg/errors"
	"github.com/kubecost/cost-model/pkg/log"
	"github.com/kubecost/cost-model/pkg/util"

	"github.com/aws/aws-sdk-go/aws"
	"github.com/aws/aws-sdk-go/aws/awserr"
	"github.com/aws/aws-sdk-go/aws/credentials"
	"github.com/aws/aws-sdk-go/aws/credentials/stscreds"
	"github.com/aws/aws-sdk-go/aws/session"
	"github.com/aws/aws-sdk-go/service/athena"
	"github.com/aws/aws-sdk-go/service/ec2"
	"github.com/aws/aws-sdk-go/service/s3"
	"github.com/aws/aws-sdk-go/service/s3/s3manager"
	"github.com/jszwec/csvutil"

	v1 "k8s.io/api/core/v1"
)

const awsReservedInstancePricePerHour = 0.0287
const supportedSpotFeedVersion = "1"
const SpotInfoUpdateType = "spotinfo"
const AthenaInfoUpdateType = "athenainfo"
const PreemptibleType = "preemptible"

const APIPricingSource = "Public API"
const SpotPricingSource = "Spot Data Feed"
const ReservedInstancePricingSource = "Reserved Instance"

func (aws *AWS) PricingSourceStatus() map[string]*PricingSource {

	sources := make(map[string]*PricingSource)

	sps := &PricingSource{
		Name: SpotPricingSource,
	}
	sps.Error = aws.SpotPricingStatus
	if sps.Error != "" {
		sps.Available = false
	} else if len(aws.SpotPricingByInstanceID) > 0 {
		sps.Available = true
	} else {
		sps.Error = "No spot instances detected"
	}
	sources[SpotPricingSource] = sps

	rps := &PricingSource{
		Name: ReservedInstancePricingSource,
	}
	rps.Error = aws.RIPricingStatus
	if rps.Error != "" {
		rps.Available = false
	} else if len(aws.RIPricingByInstanceID) > 0 {
		rps.Available = true
	} else {
		sps.Error = "No reserved instances detected"
	}
	sources[ReservedInstancePricingSource] = rps
	return sources

}

// How often spot data is refreshed
const SpotRefreshDuration = 15 * time.Minute

const defaultConfigPath = "/var/configs/"

var awsRegions = []string{
	"us-east-2",
	"us-east-1",
	"us-west-1",
	"us-west-2",
	"ap-east-1",
	"ap-south-1",
	"ap-northeast-3",
	"ap-northeast-2",
	"ap-southeast-1",
	"ap-southeast-2",
	"ap-northeast-1",
	"ca-central-1",
	"cn-north-1",
	"cn-northwest-1",
	"eu-central-1",
	"eu-west-1",
	"eu-west-2",
	"eu-west-3",
	"eu-north-1",
	"me-south-1",
	"sa-east-1",
	"us-gov-east-1",
	"us-gov-west-1",
}

// AWS represents an Amazon Provider
type AWS struct {
	Pricing                     map[string]*AWSProductTerms
	SpotPricingByInstanceID     map[string]*spotInfo
	SpotPricingUpdatedAt        *time.Time
	SpotRefreshRunning          bool
	SpotPricingLock             sync.RWMutex
	SpotPricingStatus           string
	RIPricingByInstanceID       map[string]*RIData
	RIPricingStatus             string
	RIDataRunning               bool
	RIDataLock                  sync.RWMutex
	SavingsPlanDataByInstanceID map[string]*SavingsPlanData
	SavingsPlanDataRunning      bool
	SavingsPlanDataLock         sync.RWMutex
	ValidPricingKeys            map[string]bool
	Clientset                   clustercache.ClusterCache
	BaseCPUPrice                string
	BaseRAMPrice                string
	BaseGPUPrice                string
	BaseSpotCPUPrice            string
	BaseSpotRAMPrice            string
	SpotLabelName               string
	SpotLabelValue              string
	SpotDataRegion              string
	SpotDataBucket              string
	SpotDataPrefix              string
	ProjectID                   string
	DownloadPricingDataLock     sync.RWMutex
	Config                      *ProviderConfig
	ServiceAccountChecks        map[string]*ServiceAccountCheck
	clusterManagementPrice      float64
	clusterProvisioner          string
	*CustomProvider
}

type AWSAccessKey struct {
	AccessKeyID     string `json:"aws_access_key_id"`
	SecretAccessKey string `json:"aws_secret_access_key"`
}

// AWSPricing maps a k8s node to an AWS Pricing "product"
type AWSPricing struct {
	Products map[string]*AWSProduct `json:"products"`
	Terms    AWSPricingTerms        `json:"terms"`
}

// AWSProduct represents a purchased SKU
type AWSProduct struct {
	Sku        string               `json:"sku"`
	Attributes AWSProductAttributes `json:"attributes"`
}

// AWSProductAttributes represents metadata about the product used to map to a node.
type AWSProductAttributes struct {
	Location        string `json:"location"`
	InstanceType    string `json:"instanceType"`
	Memory          string `json:"memory"`
	Storage         string `json:"storage"`
	VCpu            string `json:"vcpu"`
	UsageType       string `json:"usagetype"`
	OperatingSystem string `json:"operatingSystem"`
	PreInstalledSw  string `json:"preInstalledSw"`
	InstanceFamily  string `json:"instanceFamily"`
	GPU             string `json:"gpu"` // GPU represents the number of GPU on the instance
}

// AWSPricingTerms are how you pay for the node: OnDemand, Reserved, or (TODO) Spot
type AWSPricingTerms struct {
	OnDemand map[string]map[string]*AWSOfferTerm `json:"OnDemand"`
	Reserved map[string]map[string]*AWSOfferTerm `json:"Reserved"`
}

// AWSOfferTerm is a sku extension used to pay for the node.
type AWSOfferTerm struct {
	Sku             string                  `json:"sku"`
	PriceDimensions map[string]*AWSRateCode `json:"priceDimensions"`
}

// AWSRateCode encodes data about the price of a product
type AWSRateCode struct {
	Unit         string          `json:"unit"`
	PricePerUnit AWSCurrencyCode `json:"pricePerUnit"`
}

// AWSCurrencyCode is the localized currency. (TODO: support non-USD)
type AWSCurrencyCode struct {
	USD string `json:"USD"`
}

// AWSProductTerms represents the full terms of the product
type AWSProductTerms struct {
	Sku      string        `json:"sku"`
	OnDemand *AWSOfferTerm `json:"OnDemand"`
	Reserved *AWSOfferTerm `json:"Reserved"`
	Memory   string        `json:"memory"`
	Storage  string        `json:"storage"`
	VCpu     string        `json:"vcpu"`
	GPU      string        `json:"gpu"` // GPU represents the number of GPU on the instance
	PV       *PV           `json:"pv"`
}

// ClusterIdEnvVar is the environment variable in which one can manually set the ClusterId
const ClusterIdEnvVar = "AWS_CLUSTER_ID"

// OnDemandRateCode is appended to an node sku
const OnDemandRateCode = ".JRTCKXETXF"

// ReservedRateCode is appended to a node sku
const ReservedRateCode = ".38NPMPTW36"

// HourlyRateCode is appended to a node sku
const HourlyRateCode = ".6YS6EN2CT7"

// volTypes are used to map between AWS UsageTypes and
// EBS volume types, as they would appear in K8s storage class
// name and the EC2 API.
var volTypes = map[string]string{
	"EBS:VolumeUsage.gp2":    "gp2",
	"EBS:VolumeUsage":        "standard",
	"EBS:VolumeUsage.sc1":    "sc1",
	"EBS:VolumeP-IOPS.piops": "io1",
	"EBS:VolumeUsage.st1":    "st1",
	"EBS:VolumeUsage.piops":  "io1",
	"gp2":                    "EBS:VolumeUsage.gp2",
	"standard":               "EBS:VolumeUsage",
	"sc1":                    "EBS:VolumeUsage.sc1",
	"io1":                    "EBS:VolumeUsage.piops",
	"st1":                    "EBS:VolumeUsage.st1",
}

// locationToRegion maps AWS region names (As they come from Billing)
// to actual region identifiers
var locationToRegion = map[string]string{
	"US East (Ohio)":             "us-east-2",
	"US East (N. Virginia)":      "us-east-1",
	"US West (N. California)":    "us-west-1",
	"US West (Oregon)":           "us-west-2",
	"Asia Pacific (Hong Kong)":   "ap-east-1",
	"Asia Pacific (Mumbai)":      "ap-south-1",
	"Asia Pacific (Osaka-Local)": "ap-northeast-3",
	"Asia Pacific (Seoul)":       "ap-northeast-2",
	"Asia Pacific (Singapore)":   "ap-southeast-1",
	"Asia Pacific (Sydney)":      "ap-southeast-2",
	"Asia Pacific (Tokyo)":       "ap-northeast-1",
	"Canada (Central)":           "ca-central-1",
	"China (Beijing)":            "cn-north-1",
	"China (Ningxia)":            "cn-northwest-1",
	"EU (Frankfurt)":             "eu-central-1",
	"EU (Ireland)":               "eu-west-1",
	"EU (London)":                "eu-west-2",
	"EU (Paris)":                 "eu-west-3",
	"EU (Stockholm)":             "eu-north-1",
	"South America (Sao Paulo)":  "sa-east-1",
	"AWS GovCloud (US-East)":     "us-gov-east-1",
	"AWS GovCloud (US)":          "us-gov-west-1",
}

var regionToBillingRegionCode = map[string]string{
	"us-east-2":      "USE2",
	"us-east-1":      "",
	"us-west-1":      "USW1",
	"us-west-2":      "USW2",
	"ap-east-1":      "APE1",
	"ap-south-1":     "APS3",
	"ap-northeast-3": "APN3",
	"ap-northeast-2": "APN2",
	"ap-southeast-1": "APS1",
	"ap-southeast-2": "APS2",
	"ap-northeast-1": "APN1",
	"ca-central-1":   "CAN1",
	"cn-north-1":     "",
	"cn-northwest-1": "",
	"eu-central-1":   "EUC1",
	"eu-west-1":      "EU",
	"eu-west-2":      "EUW2",
	"eu-west-3":      "EUW3",
	"eu-north-1":     "EUN1",
	"sa-east-1":      "SAE1",
	"us-gov-east-1":  "UGE1",
	"us-gov-west-1":  "UGW1",
}

var loadedAWSSecret bool = false
var awsSecret *AWSAccessKey = nil

func (aws *AWS) GetLocalStorageQuery(window, offset string, rate bool, used bool) string {
	return ""
}

// KubeAttrConversion maps the k8s labels for region to an aws region
func (aws *AWS) KubeAttrConversion(location, instanceType, operatingSystem string) string {
	operatingSystem = strings.ToLower(operatingSystem)

	region := locationToRegion[location]
	return region + "," + instanceType + "," + operatingSystem
}

type AwsSpotFeedInfo struct {
	BucketName       string `json:"bucketName"`
	Prefix           string `json:"prefix"`
	Region           string `json:"region"`
	AccountID        string `json:"projectID"`
	ServiceKeyName   string `json:"serviceKeyName"`
	ServiceKeySecret string `json:"serviceKeySecret"`
	SpotLabel        string `json:"spotLabel"`
	SpotLabelValue   string `json:"spotLabelValue"`
}

type AwsAthenaInfo struct {
	AthenaBucketName string `json:"athenaBucketName"`
	AthenaRegion     string `json:"athenaRegion"`
	AthenaDatabase   string `json:"athenaDatabase"`
	AthenaTable      string `json:"athenaTable"`
	ServiceKeyName   string `json:"serviceKeyName"`
	ServiceKeySecret string `json:"serviceKeySecret"`
	AccountID        string `json:"projectID"`
	MasterPayerARN   string `json:"masterPayerARN"`
}

func (aws *AWS) GetManagementPlatform() (string, error) {
	nodes := aws.Clientset.GetAllNodes()

	if len(nodes) > 0 {
		n := nodes[0]
		version := n.Status.NodeInfo.KubeletVersion
		if strings.Contains(version, "eks") {
			return "eks", nil
		}
		if _, ok := n.Labels["kops.k8s.io/instancegroup"]; ok {
			return "kops", nil
		}
	}
	return "", nil
}

func (aws *AWS) GetConfig() (*CustomPricing, error) {
	c, err := aws.Config.GetCustomPricingData()
	if c.Discount == "" {
		c.Discount = "0%"
	}
	if c.NegotiatedDiscount == "" {
		c.NegotiatedDiscount = "0%"
	}
	if err != nil {
		return nil, err
	}

	return c, nil
}
func (aws *AWS) UpdateConfigFromConfigMap(a map[string]string) (*CustomPricing, error) {
	return aws.Config.UpdateFromMap(a)
}

func (aws *AWS) UpdateConfig(r io.Reader, updateType string) (*CustomPricing, error) {
	return aws.Config.Update(func(c *CustomPricing) error {
		if updateType == SpotInfoUpdateType {
			a := AwsSpotFeedInfo{}
			err := json.NewDecoder(r).Decode(&a)
			if err != nil {
				return err
			}

			c.ServiceKeyName = a.ServiceKeyName
			if a.ServiceKeySecret != "" {
				c.ServiceKeySecret = a.ServiceKeySecret
			}
			c.SpotDataPrefix = a.Prefix
			c.SpotDataBucket = a.BucketName
			c.ProjectID = a.AccountID
			c.SpotDataRegion = a.Region
			c.SpotLabel = a.SpotLabel
			c.SpotLabelValue = a.SpotLabelValue

		} else if updateType == AthenaInfoUpdateType {
			a := AwsAthenaInfo{}
			err := json.NewDecoder(r).Decode(&a)
			if err != nil {
				return err
			}
			c.AthenaBucketName = a.AthenaBucketName
			c.AthenaRegion = a.AthenaRegion
			c.AthenaDatabase = a.AthenaDatabase
			c.AthenaTable = a.AthenaTable
			c.ServiceKeyName = a.ServiceKeyName
			if a.ServiceKeySecret != "" {
				c.ServiceKeySecret = a.ServiceKeySecret
			}
			if a.MasterPayerARN != "" {
				c.MasterPayerARN = a.MasterPayerARN
			}
			c.AthenaProjectID = a.AccountID
		} else {
			a := make(map[string]interface{})
			err := json.NewDecoder(r).Decode(&a)
			if err != nil {
				return err
			}
			for k, v := range a {
				kUpper := strings.Title(k) // Just so we consistently supply / receive the same values, uppercase the first letter.
				vstr, ok := v.(string)
				if ok {
					err := SetCustomPricingField(c, kUpper, vstr)
					if err != nil {
						return err
					}
				} else {
					sci := v.(map[string]interface{})
					sc := make(map[string]string)
					for k, val := range sci {
						sc[k] = val.(string)
					}
					c.SharedCosts = sc //todo: support reflection/multiple map fields
				}
			}
		}

		if env.IsRemoteEnabled() {
			err := UpdateClusterMeta(env.GetClusterID(), c.ClusterName)
			if err != nil {
				return err
			}
		}
		return nil
	})
}

type awsKey struct {
	SpotLabelName  string
	SpotLabelValue string
	Labels         map[string]string
	ProviderID     string
}

func (k *awsKey) GPUType() string {
	return ""
}

func (k *awsKey) ID() string {
	provIdRx := regexp.MustCompile("aws:///([^/]+)/([^/]+)") // It's of the form aws:///us-east-2a/i-0fea4fd46592d050b and we want i-0fea4fd46592d050b, if it exists
	for matchNum, group := range provIdRx.FindStringSubmatch(k.ProviderID) {
		if matchNum == 2 {
			return group
		}
	}
	klog.V(3).Infof("Could not find instance ID in \"%s\"", k.ProviderID)
	return ""
}

func (k *awsKey) Features() string {

	instanceType := k.Labels[v1.LabelInstanceType]
	var operatingSystem string
	operatingSystem, ok := k.Labels[v1.LabelOSStable]
	if !ok {
		operatingSystem = k.Labels["beta.kubernetes.io/os"]
	}
	region := k.Labels[v1.LabelZoneRegion]

	key := region + "," + instanceType + "," + operatingSystem
	usageType := PreemptibleType
	spotKey := key + "," + usageType
	if l, ok := k.Labels["lifecycle"]; ok && l == "EC2Spot" {
		return spotKey
	}
	if l, ok := k.Labels[k.SpotLabelName]; ok && l == k.SpotLabelValue {
		return spotKey
	}
	return key
}

func (aws *AWS) PVPricing(pvk PVKey) (*PV, error) {
	pricing, ok := aws.Pricing[pvk.Features()]
	if !ok {
		klog.V(4).Infof("Persistent Volume pricing not found for %s: %s", pvk.GetStorageClass(), pvk.Features())
		return &PV{}, nil
	}
	return pricing.PV, nil
}

type awsPVKey struct {
	Labels                 map[string]string
	StorageClassParameters map[string]string
	StorageClassName       string
	Name                   string
	DefaultRegion          string
	ProviderID             string
}

func (aws *AWS) GetPVKey(pv *v1.PersistentVolume, parameters map[string]string, defaultRegion string) PVKey {
	providerID := ""
	if pv.Spec.AWSElasticBlockStore != nil {
		providerID = pv.Spec.AWSElasticBlockStore.VolumeID
	}
	return &awsPVKey{
		Labels:                 pv.Labels,
		StorageClassName:       pv.Spec.StorageClassName,
		StorageClassParameters: parameters,
		Name:                   pv.Name,
		DefaultRegion:          defaultRegion,
		ProviderID:             providerID,
	}
}

func (key *awsPVKey) ID() string {
	return key.ProviderID
}

func (key *awsPVKey) GetStorageClass() string {
	return key.StorageClassName
}

func (key *awsPVKey) Features() string {
	storageClass := key.StorageClassParameters["type"]
	if storageClass == "standard" {
		storageClass = "gp2"
	}
	// Storage class names are generally EBS volume types (gp2)
	// Keys in Pricing are based on UsageTypes (EBS:VolumeType.gp2)
	// Converts between the 2
	region := key.Labels[v1.LabelZoneRegion]
	//if region == "" {
	//	region = "us-east-1"
	//}
	class, ok := volTypes[storageClass]
	if !ok {
		klog.V(4).Infof("No voltype mapping for %s's storageClass: %s", key.Name, storageClass)
	}
	return region + "," + class
}

// GetKey maps node labels to information needed to retrieve pricing data
func (aws *AWS) GetKey(labels map[string]string, n *v1.Node) Key {
	return &awsKey{
		SpotLabelName:  aws.SpotLabelName,
		SpotLabelValue: aws.SpotLabelValue,
		Labels:         labels,
		ProviderID:     labels["providerID"],
	}
}

func (aws *AWS) isPreemptible(key string) bool {
	s := strings.Split(key, ",")
	if len(s) == 4 && s[3] == PreemptibleType {
		return true
	}
	return false
}

func (aws *AWS) ClusterManagementPricing() (string, float64, error) {
	return aws.clusterProvisioner, aws.clusterManagementPrice, nil
}

// DownloadPricingData fetches data from the AWS Pricing API
func (aws *AWS) DownloadPricingData() error {
	aws.DownloadPricingDataLock.Lock()
	defer aws.DownloadPricingDataLock.Unlock()
	if aws.ServiceAccountChecks == nil {
		aws.ServiceAccountChecks = make(map[string]*ServiceAccountCheck)
	}
	c, err := aws.Config.GetCustomPricingData()
	if err != nil {
		klog.V(1).Infof("Error downloading default pricing data: %s", err.Error())
	}
	aws.BaseCPUPrice = c.CPU
	aws.BaseRAMPrice = c.RAM
	aws.BaseGPUPrice = c.GPU
	aws.BaseSpotCPUPrice = c.SpotCPU
	aws.BaseSpotRAMPrice = c.SpotRAM
	aws.SpotLabelName = c.SpotLabel
	aws.SpotLabelValue = c.SpotLabelValue
	aws.SpotDataBucket = c.SpotDataBucket
	aws.SpotDataPrefix = c.SpotDataPrefix
	aws.ProjectID = c.ProjectID
	aws.SpotDataRegion = c.SpotDataRegion

	aws.ConfigureAuthWith(c) // load aws authentication from configuration or secret

	if len(aws.SpotDataBucket) != 0 && len(aws.ProjectID) == 0 {
		klog.V(1).Infof("using SpotDataBucket \"%s\" without ProjectID will not end well", aws.SpotDataBucket)
	}
	nodeList := aws.Clientset.GetAllNodes()

	inputkeys := make(map[string]bool)
	for _, n := range nodeList {
		if _, ok := n.Labels["eks.amazonaws.com/nodegroup"]; ok {
			aws.clusterManagementPrice = 0.10
			aws.clusterProvisioner = "EKS"
		} else if _, ok := n.Labels["kops.k8s.io/instancegroup"]; ok {
			aws.clusterProvisioner = "KOPS"
		}

		labels := n.GetObjectMeta().GetLabels()
		key := aws.GetKey(labels, n)
		inputkeys[key.Features()] = true
	}

	pvList := aws.Clientset.GetAllPersistentVolumes()

	storageClasses := aws.Clientset.GetAllStorageClasses()
	storageClassMap := make(map[string]map[string]string)
	for _, storageClass := range storageClasses {
		params := storageClass.Parameters
		storageClassMap[storageClass.ObjectMeta.Name] = params
		if storageClass.GetAnnotations()["storageclass.kubernetes.io/is-default-class"] == "true" || storageClass.GetAnnotations()["storageclass.beta.kubernetes.io/is-default-class"] == "true" {
			storageClassMap["default"] = params
			storageClassMap[""] = params
		}
	}

	pvkeys := make(map[string]PVKey)
	for _, pv := range pvList {
		params, ok := storageClassMap[pv.Spec.StorageClassName]
		if !ok {
			klog.V(2).Infof("Unable to find params for storageClassName %s, falling back to default pricing", pv.Spec.StorageClassName)
			continue
		}
		key := aws.GetPVKey(pv, params, "")
		pvkeys[key.Features()] = key
	}

	// RIDataRunning establishes the existance of the goroutine. Since it's possible we
	// run multiple downloads, we don't want to create multiple go routines if one already exists
	if !aws.RIDataRunning && c.AthenaBucketName != "" {
		err = aws.GetReservationDataFromAthena() // Block until one run has completed.
		if err != nil {
			klog.V(1).Infof("Failed to lookup reserved instance data: %s", err.Error())
		} else { // If we make one successful run, check on new reservation data every hour
			go func() {
				defer errors.HandlePanic()
				aws.RIDataRunning = true

				for {
					klog.Infof("Reserved Instance watcher running... next update in 1h")
					time.Sleep(time.Hour)
					err := aws.GetReservationDataFromAthena()
					if err != nil {
						klog.Infof("Error updating RI data: %s", err.Error())
					}
				}
			}()
		}
	}
	if !aws.SavingsPlanDataRunning && c.AthenaBucketName != "" {
		err = aws.GetSavingsPlanDataFromAthena()
		if err != nil {
			klog.V(1).Infof("Failed to lookup savings plan data: %s", err.Error())
		} else {
			go func() {
				defer errors.HandlePanic()
				aws.SavingsPlanDataRunning = true
				for {
					klog.Infof("Savings Plan watcher running... next update in 1h")
					time.Sleep(time.Hour)
					err := aws.GetSavingsPlanDataFromAthena()
					if err != nil {
						klog.Infof("Error updating Savings Plan data: %s", err.Error())
					}
				}
			}()
		}
	}

	aws.Pricing = make(map[string]*AWSProductTerms)
	aws.ValidPricingKeys = make(map[string]bool)
	skusToKeys := make(map[string]string)

	pricingURL := "https://pricing.us-east-1.amazonaws.com/offers/v1.0/aws/AmazonEC2/current/index.json"
	klog.V(2).Infof("starting download of \"%s\", which is quite large ...", pricingURL)
	resp, err := http.Get(pricingURL)
	if err != nil {
		klog.V(2).Infof("Bogus fetch of \"%s\": %v", pricingURL, err)
		return err
	}

	dec := json.NewDecoder(resp.Body)
	for {
		t, err := dec.Token()
		if err == io.EOF {
			klog.V(2).Infof("done loading \"%s\"\n", pricingURL)
			break
		}
		if t == "products" {
			_, err := dec.Token() // this should parse the opening "{""
			if err != nil {
				return err
			}
			for dec.More() {
				_, err := dec.Token() // the sku token
				if err != nil {
					return err
				}
				product := &AWSProduct{}

				err = dec.Decode(&product)
				if err != nil {
					klog.V(1).Infof("Error parsing response from \"%s\": %v", pricingURL, err.Error())
					break
				}

				if product.Attributes.PreInstalledSw == "NA" &&
					(strings.HasPrefix(product.Attributes.UsageType, "BoxUsage") || strings.Contains(product.Attributes.UsageType, "-BoxUsage")) {
					key := aws.KubeAttrConversion(product.Attributes.Location, product.Attributes.InstanceType, product.Attributes.OperatingSystem)
					spotKey := key + ",preemptible"
					if inputkeys[key] || inputkeys[spotKey] { // Just grab the sku even if spot, and change the price later.
						productTerms := &AWSProductTerms{
							Sku:     product.Sku,
							Memory:  product.Attributes.Memory,
							Storage: product.Attributes.Storage,
							VCpu:    product.Attributes.VCpu,
							GPU:     product.Attributes.GPU,
						}
						aws.Pricing[key] = productTerms
						aws.Pricing[spotKey] = productTerms
						skusToKeys[product.Sku] = key
					}
					aws.ValidPricingKeys[key] = true
					aws.ValidPricingKeys[spotKey] = true
				} else if strings.Contains(product.Attributes.UsageType, "EBS:Volume") {
					// UsageTypes may be prefixed with a region code - we're removing this when using
					// volTypes to keep lookups generic
					usageTypeRegx := regexp.MustCompile(".*(-|^)(EBS.+)")
					usageTypeMatch := usageTypeRegx.FindStringSubmatch(product.Attributes.UsageType)
					usageTypeNoRegion := usageTypeMatch[len(usageTypeMatch)-1]
					key := locationToRegion[product.Attributes.Location] + "," + usageTypeNoRegion
					spotKey := key + ",preemptible"
					pv := &PV{
						Class:  volTypes[usageTypeNoRegion],
						Region: locationToRegion[product.Attributes.Location],
					}
					productTerms := &AWSProductTerms{
						Sku: product.Sku,
						PV:  pv,
					}
					aws.Pricing[key] = productTerms
					aws.Pricing[spotKey] = productTerms
					skusToKeys[product.Sku] = key
					aws.ValidPricingKeys[key] = true
					aws.ValidPricingKeys[spotKey] = true
				}
			}
		}
		if t == "terms" {
			_, err := dec.Token() // this should parse the opening "{""
			if err != nil {
				return err
			}
			termType, err := dec.Token()
			if err != nil {
				return err
			}
			if termType == "OnDemand" {
				_, err := dec.Token()
				if err != nil { // again, should parse an opening "{"
					return err
				}
				for dec.More() {
					sku, err := dec.Token()
					if err != nil {
						return err
					}
					_, err = dec.Token() // another opening "{"
					if err != nil {
						return err
					}
					skuOnDemand, err := dec.Token()
					if err != nil {
						return err
					}
					offerTerm := &AWSOfferTerm{}
					err = dec.Decode(&offerTerm)
					if err != nil {
						klog.V(1).Infof("Error decoding AWS Offer Term: " + err.Error())
					}
					if sku.(string)+OnDemandRateCode == skuOnDemand {
						key, ok := skusToKeys[sku.(string)]
						spotKey := key + ",preemptible"
						if ok {
							aws.Pricing[key].OnDemand = offerTerm
							aws.Pricing[spotKey].OnDemand = offerTerm
							if strings.Contains(key, "EBS:VolumeP-IOPS.piops") {
								// If the specific UsageType is the per IO cost used on io1 volumes
								// we need to add the per IO cost to the io1 PV cost
								cost := offerTerm.PriceDimensions[sku.(string)+OnDemandRateCode+HourlyRateCode].PricePerUnit.USD
								// Add the per IO cost to the PV object for the io1 volume type
								aws.Pricing[key].PV.CostPerIO = cost
							} else if strings.Contains(key, "EBS:Volume") {
								// If volume, we need to get hourly cost and add it to the PV object
								cost := offerTerm.PriceDimensions[sku.(string)+OnDemandRateCode+HourlyRateCode].PricePerUnit.USD
								costFloat, _ := strconv.ParseFloat(cost, 64)
								hourlyPrice := costFloat / 730

								aws.Pricing[key].PV.Cost = strconv.FormatFloat(hourlyPrice, 'f', -1, 64)
							}
						}
					}
					_, err = dec.Token()
					if err != nil {
						return err
					}
				}
				_, err = dec.Token()
				if err != nil {
					return err
				}
			}
		}
	}
	klog.V(2).Infof("Finished downloading \"%s\"", pricingURL)

	// Always run spot pricing refresh when performing download
	aws.refreshSpotPricing(true)

	// Only start a single refresh goroutine
	if !aws.SpotRefreshRunning {
		aws.SpotRefreshRunning = true

		go func() {
			defer errors.HandlePanic()

			for {
				klog.Infof("Spot Pricing Refresh scheduled in %.2f minutes.", SpotRefreshDuration.Minutes())
				time.Sleep(SpotRefreshDuration)

				// Reoccurring refresh checks update times
				aws.refreshSpotPricing(false)
			}
		}()
	}

	return nil
}

func (aws *AWS) refreshSpotPricing(force bool) {
	aws.SpotPricingLock.Lock()
	defer aws.SpotPricingLock.Unlock()

	now := time.Now().UTC()
	updateTime := now.Add(-SpotRefreshDuration)

	// Return if there was an update time set and an hour hasn't elapsed
	if !force && aws.SpotPricingUpdatedAt != nil && aws.SpotPricingUpdatedAt.After(updateTime) {
		return
	}

	sp, err := aws.parseSpotData(aws.SpotDataBucket, aws.SpotDataPrefix, aws.ProjectID, aws.SpotDataRegion)
	if err != nil {
		klog.V(1).Infof("Skipping AWS spot data download: %s", err.Error())
		aws.SpotPricingStatus = err.Error()
		return
	}
	aws.SpotPricingStatus = ""

	// update time last updated
	aws.SpotPricingUpdatedAt = &now
	aws.SpotPricingByInstanceID = sp
}

// Stubbed NetworkPricing for AWS. Pull directly from aws.json for now
func (aws *AWS) NetworkPricing() (*Network, error) {
	cpricing, err := aws.Config.GetCustomPricingData()
	if err != nil {
		return nil, err
	}
	znec, err := strconv.ParseFloat(cpricing.ZoneNetworkEgress, 64)
	if err != nil {
		return nil, err
	}
	rnec, err := strconv.ParseFloat(cpricing.RegionNetworkEgress, 64)
	if err != nil {
		return nil, err
	}
	inec, err := strconv.ParseFloat(cpricing.InternetNetworkEgress, 64)
	if err != nil {
		return nil, err
	}

	return &Network{
		ZoneNetworkEgressCost:     znec,
		RegionNetworkEgressCost:   rnec,
		InternetNetworkEgressCost: inec,
	}, nil
}

func (aws *AWS) LoadBalancerPricing() (*LoadBalancer, error) {
	fffrc := 0.025
	afrc := 0.010
	lbidc := 0.008

	numForwardingRules := 1.0
	dataIngressGB := 0.0

	var totalCost float64
	if numForwardingRules < 5 {
		totalCost = fffrc*numForwardingRules + lbidc*dataIngressGB
	} else {
		totalCost = fffrc*5 + afrc*(numForwardingRules-5) + lbidc*dataIngressGB
	}
	return &LoadBalancer{
		Cost: totalCost,
	}, nil
}

// AllNodePricing returns all the billing data fetched.
func (aws *AWS) AllNodePricing() (interface{}, error) {
	aws.DownloadPricingDataLock.RLock()
	defer aws.DownloadPricingDataLock.RUnlock()
	return aws.Pricing, nil
}

func (aws *AWS) spotPricing(instanceID string) (*spotInfo, bool) {
	aws.SpotPricingLock.RLock()
	defer aws.SpotPricingLock.RUnlock()

	info, ok := aws.SpotPricingByInstanceID[instanceID]
	return info, ok
}

func (aws *AWS) reservedInstancePricing(instanceID string) (*RIData, bool) {
	aws.RIDataLock.RLock()
	defer aws.RIDataLock.RUnlock()

	data, ok := aws.RIPricingByInstanceID[instanceID]
	return data, ok
}

func (aws *AWS) savingsPlanPricing(instanceID string) (*SavingsPlanData, bool) {
	aws.SavingsPlanDataLock.RLock()
	defer aws.SavingsPlanDataLock.RUnlock()

	data, ok := aws.SavingsPlanDataByInstanceID[instanceID]
	return data, ok
}

func (aws *AWS) createNode(terms *AWSProductTerms, usageType string, k Key) (*Node, error) {
	key := k.Features()

	if spotInfo, ok := aws.spotPricing(k.ID()); ok {
		var spotcost string
		log.DedupedInfof(5, "Looking up spot data from feed for node %s", k.ID())
		arr := strings.Split(spotInfo.Charge, " ")
		if len(arr) == 2 {
			spotcost = arr[0]
		} else {
			klog.V(2).Infof("Spot data for node %s is missing", k.ID())
		}
		return &Node{
			Cost:         spotcost,
			VCPU:         terms.VCpu,
			RAM:          terms.Memory,
			GPU:          terms.GPU,
			Storage:      terms.Storage,
			BaseCPUPrice: aws.BaseCPUPrice,
			BaseRAMPrice: aws.BaseRAMPrice,
			BaseGPUPrice: aws.BaseGPUPrice,
			UsageType:    PreemptibleType,
		}, nil
	} else if aws.isPreemptible(key) { // Preemptible but we don't have any data in the pricing report.
		log.DedupedWarningf(5, "Node %s marked preemptible but we have no data in spot feed", k.ID())
		return &Node{
			VCPU:         terms.VCpu,
			VCPUCost:     aws.BaseSpotCPUPrice,
			RAM:          terms.Memory,
			GPU:          terms.GPU,
			RAMCost:      aws.BaseSpotRAMPrice,
			Storage:      terms.Storage,
			BaseCPUPrice: aws.BaseCPUPrice,
			BaseRAMPrice: aws.BaseRAMPrice,
			BaseGPUPrice: aws.BaseGPUPrice,
			UsageType:    PreemptibleType,
		}, nil
	} else if sp, ok := aws.savingsPlanPricing(k.ID()); ok {
		strCost := fmt.Sprintf("%f", sp.EffectiveCost)
		return &Node{
			Cost:         strCost,
			VCPU:         terms.VCpu,
			RAM:          terms.Memory,
			GPU:          terms.GPU,
			Storage:      terms.Storage,
			BaseCPUPrice: aws.BaseCPUPrice,
			BaseRAMPrice: aws.BaseRAMPrice,
			BaseGPUPrice: aws.BaseGPUPrice,
			UsageType:    usageType,
		}, nil

	} else if ri, ok := aws.reservedInstancePricing(k.ID()); ok {
		strCost := fmt.Sprintf("%f", ri.EffectiveCost)
		return &Node{
			Cost:         strCost,
			VCPU:         terms.VCpu,
			RAM:          terms.Memory,
			GPU:          terms.GPU,
			Storage:      terms.Storage,
			BaseCPUPrice: aws.BaseCPUPrice,
			BaseRAMPrice: aws.BaseRAMPrice,
			BaseGPUPrice: aws.BaseGPUPrice,
			UsageType:    usageType,
		}, nil

	}
	c, ok := terms.OnDemand.PriceDimensions[terms.Sku+OnDemandRateCode+HourlyRateCode]
	if !ok {
		return nil, fmt.Errorf("Could not fetch data for \"%s\"", k.ID())
	}
	cost := c.PricePerUnit.USD
	return &Node{
		Cost:         cost,
		VCPU:         terms.VCpu,
		RAM:          terms.Memory,
		GPU:          terms.GPU,
		Storage:      terms.Storage,
		BaseCPUPrice: aws.BaseCPUPrice,
		BaseRAMPrice: aws.BaseRAMPrice,
		BaseGPUPrice: aws.BaseGPUPrice,
		UsageType:    usageType,
	}, nil
}

// NodePricing takes in a key from GetKey and returns a Node object for use in building the cost model.
func (aws *AWS) NodePricing(k Key) (*Node, error) {
	aws.DownloadPricingDataLock.RLock()
	defer aws.DownloadPricingDataLock.RUnlock()

	key := k.Features()
	usageType := "ondemand"
	if aws.isPreemptible(key) {
		usageType = PreemptibleType
	}

	terms, ok := aws.Pricing[key]
	if ok {
		return aws.createNode(terms, usageType, k)
	} else if _, ok := aws.ValidPricingKeys[key]; ok {
		aws.DownloadPricingDataLock.RUnlock()
		err := aws.DownloadPricingData()
		aws.DownloadPricingDataLock.RLock()
		if err != nil {
			return &Node{
				Cost:             aws.BaseCPUPrice,
				BaseCPUPrice:     aws.BaseCPUPrice,
				BaseRAMPrice:     aws.BaseRAMPrice,
				BaseGPUPrice:     aws.BaseGPUPrice,
				UsageType:        usageType,
				UsesBaseCPUPrice: true,
			}, err
		}
		terms, termsOk := aws.Pricing[key]
		if !termsOk {
			return &Node{
				Cost:             aws.BaseCPUPrice,
				BaseCPUPrice:     aws.BaseCPUPrice,
				BaseRAMPrice:     aws.BaseRAMPrice,
				BaseGPUPrice:     aws.BaseGPUPrice,
				UsageType:        usageType,
				UsesBaseCPUPrice: true,
			}, fmt.Errorf("Unable to find any Pricing data for \"%s\"", key)
		}
		return aws.createNode(terms, usageType, k)
	} else { // Fall back to base pricing if we can't find the key. Base pricing is handled at the costmodel level.
		return nil, fmt.Errorf("Invalid Pricing Key \"%s\"", key)

	}
}

// ClusterInfo returns an object that represents the cluster. TODO: actually return the name of the cluster. Blocked on cluster federation.
func (awsProvider *AWS) ClusterInfo() (map[string]string, error) {
	defaultClusterName := "AWS Cluster #1"
	c, err := awsProvider.GetConfig()
	if err != nil {
		return nil, err
	}

	remoteEnabled := env.IsRemoteEnabled()

	if c.ClusterName != "" {
		m := make(map[string]string)
		m["name"] = c.ClusterName
		m["provider"] = "AWS"
		m["id"] = env.GetClusterID()
		m["remoteReadEnabled"] = strconv.FormatBool(remoteEnabled)
		m["provisioner"] = awsProvider.clusterProvisioner
		return m, nil
	}
	makeStructure := func(clusterName string) (map[string]string, error) {
		klog.V(2).Infof("Returning \"%s\" as ClusterName", clusterName)
		m := make(map[string]string)
		m["name"] = clusterName
		m["provider"] = "AWS"
		m["id"] = env.GetClusterID()
		m["remoteReadEnabled"] = strconv.FormatBool(remoteEnabled)
		return m, nil
	}

	maybeClusterId := env.GetAWSClusterID()
	if len(maybeClusterId) != 0 {
		return makeStructure(maybeClusterId)
	}
	// TODO: This should be cached, it can take a long time to hit the API
	//provIdRx := regexp.MustCompile("aws:///([^/]+)/([^/]+)")
	//clusterIdRx := regexp.MustCompile("^kubernetes\\.io/cluster/([^/]+)")
	//klog.Infof("nodelist get here %s", time.Now())
	//nodeList := awsProvider.Clientset.GetAllNodes()
	//klog.Infof("nodelist done here %s", time.Now())
	/*for _, n := range nodeList {
		region := ""
		instanceId := ""
		providerId := n.Spec.ProviderID
		for matchNum, group := range provIdRx.FindStringSubmatch(providerId) {
			if matchNum == 1 {
				region = group
			} else if matchNum == 2 {
				instanceId = group
			}
		}
		if len(instanceId) == 0 {
			klog.V(2).Infof("Unable to decode Node.ProviderID \"%s\", skipping it", providerId)
			continue
		}
		c := &aws.Config{
			Region: aws.String(region),
		}
		s := session.Must(session.NewSession(c))
		ec2Svc := ec2.New(s)
		di, diErr := ec2Svc.DescribeInstances(&ec2.DescribeInstancesInput{
			InstanceIds: []*string{
				aws.String(instanceId),
			},
		})
		if diErr != nil {
			klog.Infof("Error describing instances: %s", diErr)
			continue
		}
		if len(di.Reservations) != 1 {
			klog.V(2).Infof("Expected 1 Reservation back from DescribeInstances(%s), received %d", instanceId, len(di.Reservations))
			continue
		}
		res := di.Reservations[0]
		if len(res.Instances) != 1 {
			klog.V(2).Infof("Expected 1 Instance back from DescribeInstances(%s), received %d", instanceId, len(res.Instances))
			continue
		}
		inst := res.Instances[0]
		for _, tag := range inst.Tags {
			tagKey := *tag.Key
			for matchNum, group := range clusterIdRx.FindStringSubmatch(tagKey) {
				if matchNum != 1 {
					continue
				}
				return makeStructure(group)
			}
		}
	}*/
	klog.V(2).Infof("Unable to sniff out cluster ID, perhaps set $%s to force one", env.AWSClusterIDEnvVar)
	return makeStructure(defaultClusterName)
}

// updates the authentication to the latest values (via config or secret)
func (aws *AWS) ConfigureAuth() error {
	c, err := aws.Config.GetCustomPricingData()
	if err != nil {
		klog.V(1).Infof("Error downloading default pricing data: %s", err.Error())
	}
	return aws.ConfigureAuthWith(c)
}

// updates the authentication to the latest values (via config or secret)
func (aws *AWS) ConfigureAuthWith(config *CustomPricing) error {
	accessKeyID, accessKeySecret := aws.getAWSAuth(false, config)
	if accessKeyID != "" && accessKeySecret != "" { // credentials may exist on the actual AWS node-- if so, use those. If not, override with the service key
		err := env.Set(env.AWSAccessKeyIDEnvVar, accessKeyID)
		if err != nil {
			return err
		}
		err = env.Set(env.AWSAccessKeySecretEnvVar, accessKeySecret)
		if err != nil {
			return err
		}
	}
	return nil
}

// Gets the aws key id and secret
func (aws *AWS) getAWSAuth(forceReload bool, cp *CustomPricing) (string, string) {
	if aws.ServiceAccountChecks == nil { // safety in case checks don't exist
		aws.ServiceAccountChecks = make(map[string]*ServiceAccountCheck)
	}

	// 1. Check config values first (set from frontend UI)
	if cp.ServiceKeyName != "" && cp.ServiceKeySecret != "" {
		aws.ServiceAccountChecks["hasKey"] = &ServiceAccountCheck{
			Message: "AWS ServiceKey exists",
			Status:  true,
		}
		return cp.ServiceKeyName, cp.ServiceKeySecret
	}

	// 2. Check for secret
	s, _ := aws.loadAWSAuthSecret(forceReload)
	if s != nil && s.AccessKeyID != "" && s.SecretAccessKey != "" {
		aws.ServiceAccountChecks["hasKey"] = &ServiceAccountCheck{
			Message: "AWS ServiceKey exists",
			Status:  true,
		}
		return s.AccessKeyID, s.SecretAccessKey
	}

	// 3. Fall back to env vars
	if env.GetAWSAccessKeyID() == "" || env.GetAWSAccessKeyID() == "" {
		aws.ServiceAccountChecks["hasKey"] = &ServiceAccountCheck{
			Message: "AWS ServiceKey exists",
			Status:  false,
		}
	} else {
		aws.ServiceAccountChecks["hasKey"] = &ServiceAccountCheck{
			Message: "AWS ServiceKey exists",
			Status:  true,
		}
	}
	return env.GetAWSAccessKeyID(), env.GetAWSAccessKeySecret()
}

// Load once and cache the result (even on failure). This is an install time secret, so
// we don't expect the secret to change. If it does, however, we can force reload using
// the input parameter.
func (aws *AWS) loadAWSAuthSecret(force bool) (*AWSAccessKey, error) {
	if !force && loadedAWSSecret {
		return awsSecret, nil
	}
	loadedAWSSecret = true

	exists, err := util.FileExists(authSecretPath)
	if !exists || err != nil {
		return nil, fmt.Errorf("Failed to locate service account file: %s", authSecretPath)
	}

	result, err := ioutil.ReadFile(authSecretPath)
	if err != nil {
		return nil, err
	}

	var ak AWSAccessKey
	err = json.Unmarshal(result, &ak)
	if err != nil {
		return nil, err
	}

	awsSecret = &ak
	return awsSecret, nil
}

func getClusterConfig(ccFile string) (map[string]string, error) {
	clusterConfig, err := os.Open(ccFile)
	if err != nil {
		return nil, err
	}
	defer clusterConfig.Close()
	b, err := ioutil.ReadAll(clusterConfig)
	if err != nil {
		return nil, err
	}
	var clusterConf map[string]string
	err = json.Unmarshal([]byte(b), &clusterConf)
	if err != nil {
		return nil, err
	}

	return clusterConf, nil
}

func (a *AWS) getAddressesForRegion(region string) (*ec2.DescribeAddressesOutput, error) {
	sess, err := session.NewSession(&aws.Config{
		Region:      aws.String(region),
		Credentials: credentials.NewEnvCredentials(),
	})
	if err != nil {
		return nil, err
	}

	ec2Svc := ec2.New(sess)
	return ec2Svc.DescribeAddresses(&ec2.DescribeAddressesInput{})
}

func (a *AWS) GetAddresses() ([]byte, error) {
	a.ConfigureAuth() // load authentication data into env vars

	addressCh := make(chan *ec2.DescribeAddressesOutput, len(awsRegions))
	errorCh := make(chan error, len(awsRegions))

	var wg sync.WaitGroup
	wg.Add(len(awsRegions))

	// Get volumes from each AWS region
	for _, r := range awsRegions {
		// Fetch IP address response and send results and errors to their
		// respective channels
		go func(region string) {
			defer wg.Done()
			defer errors.HandlePanic()

			// Query for first page of volume results
			resp, err := a.getAddressesForRegion(region)
			if err != nil {
				if aerr, ok := err.(awserr.Error); ok {
					switch aerr.Code() {
					default:
						errorCh <- aerr
					}
					return
				} else {
					errorCh <- err
					return
				}
			}
			addressCh <- resp
		}(r)
	}

	// Close the result channels after everything has been sent
	go func() {
		defer errors.HandlePanic()

		wg.Wait()
		close(errorCh)
		close(addressCh)
	}()

	addresses := []*ec2.Address{}
	for adds := range addressCh {
		addresses = append(addresses, adds.Addresses...)
	}

	errors := []error{}
	for err := range errorCh {
		log.DedupedWarningf(5, "unable to get addresses: %s", err)
		errors = append(errors, err)
	}

	// Return error if no addresses are returned
	if len(errors) > 0 && len(addresses) == 0 {
		return nil, fmt.Errorf("%d error(s) retrieving addresses: %v", len(errors), errors)
	}

	// Format the response this way to match the JSON-encoded formatting of a single response
	// from DescribeAddresss, so that consumers can always expect AWS disk responses to have
	// a "Addresss" key at the top level.
	return json.Marshal(map[string][]*ec2.Address{
		"Addresses": addresses,
	})
}

func (a *AWS) getDisksForRegion(region string, maxResults int64, nextToken *string) (*ec2.DescribeVolumesOutput, error) {
	sess, err := session.NewSession(&aws.Config{
		Region:      aws.String(region),
		Credentials: credentials.NewEnvCredentials(),
	})
	if err != nil {
		return nil, err
	}

	ec2Svc := ec2.New(sess)
	return ec2Svc.DescribeVolumes(&ec2.DescribeVolumesInput{
		MaxResults: &maxResults,
		NextToken:  nextToken,
	})
}

// GetDisks returns the AWS disks backing PVs. Useful because sometimes k8s will not clean up PVs correctly. Requires a json config in /var/configs with key region.
func (a *AWS) GetDisks() ([]byte, error) {
	a.ConfigureAuth() // load authentication data into env vars

	volumeCh := make(chan *ec2.DescribeVolumesOutput, len(awsRegions))
	errorCh := make(chan error, len(awsRegions))

	var wg sync.WaitGroup
	wg.Add(len(awsRegions))

	// Get volumes from each AWS region
	for _, r := range awsRegions {
		// Fetch volume response and send results and errors to their
		// respective channels
		go func(region string) {
			defer wg.Done()
			defer errors.HandlePanic()

			// Query for first page of volume results
			resp, err := a.getDisksForRegion(region, 1000, nil)
			if err != nil {
				if aerr, ok := err.(awserr.Error); ok {
					switch aerr.Code() {
					default:
						errorCh <- aerr
					}
					return
				} else {
					errorCh <- err
					return
				}
			}
			volumeCh <- resp

			// A NextToken indicates more pages of results. Keep querying
			// until all pages are retrieved.
			for resp.NextToken != nil {
				resp, err = a.getDisksForRegion(region, 100, resp.NextToken)
				if err != nil {
					if aerr, ok := err.(awserr.Error); ok {
						switch aerr.Code() {
						default:
							errorCh <- aerr
						}
						return
					} else {
						errorCh <- err
						return
					}
				}
				volumeCh <- resp
			}
		}(r)
	}

	// Close the result channels after everything has been sent
	go func() {
		defer errors.HandlePanic()

		wg.Wait()
		close(errorCh)
		close(volumeCh)
	}()

	volumes := []*ec2.Volume{}
	for vols := range volumeCh {
		volumes = append(volumes, vols.Volumes...)
	}

	errors := []error{}
	for err := range errorCh {
		log.DedupedWarningf(5, "unable to get disks: %s", err)
		errors = append(errors, err)
	}

	// Return error if no volumes are returned
	if len(errors) > 0 && len(volumes) == 0 {
		return nil, fmt.Errorf("%d error(s) retrieving volumes: %v", len(errors), errors)
	}

	// Format the response this way to match the JSON-encoded formatting of a single response
	// from DescribeVolumes, so that consumers can always expect AWS disk responses to have
	// a "Volumes" key at the top level.
	return json.Marshal(map[string][]*ec2.Volume{
		"Volumes": volumes,
	})
}

// ConvertToGlueColumnFormat takes a string and runs through various regex
// and string replacement statements to convert it to a format compatible
// with AWS Glue and Athena column names.
// Following guidance from AWS provided here ('Column Names' section):
// https://docs.aws.amazon.com/awsaccountbilling/latest/aboutv2/run-athena-sql.html
// It returns a string containing the column name in proper column name format and length.
func ConvertToGlueColumnFormat(column_name string) string {
	klog.V(5).Infof("Converting string \"%s\" to proper AWS Glue column name.", column_name)

	// An underscore is added in front of uppercase letters
	capital_underscore := regexp.MustCompile(`[A-Z]`)
	final := capital_underscore.ReplaceAllString(column_name, `_$0`)

	// Any non-alphanumeric characters are replaced with an underscore
	no_space_punc := regexp.MustCompile(`[\s]{1,}|[^A-Za-z0-9]`)
	final = no_space_punc.ReplaceAllString(final, "_")

	// Duplicate underscores are removed
	no_dup_underscore := regexp.MustCompile(`_{2,}`)
	final = no_dup_underscore.ReplaceAllString(final, "_")

	// Any leading and trailing underscores are removed
	no_front_end_underscore := regexp.MustCompile(`(^\_|\_$)`)
	final = no_front_end_underscore.ReplaceAllString(final, "")

	// Uppercase to lowercase
	final = strings.ToLower(final)

	// Longer column name than expected - remove _ left to right
	allowed_col_len := 128
	undersc_to_remove := len(final) - allowed_col_len
	if undersc_to_remove > 0 {
		final = strings.Replace(final, "_", "", undersc_to_remove)
	}

	// If removing all of the underscores still didn't
	// make the column name < 128 characters, trim it!
	if len(final) > allowed_col_len {
		final = final[:allowed_col_len]
	}

	klog.V(5).Infof("Column name being returned: \"%s\". Length: \"%d\".", final, len(final))

	return final
}

func generateAWSGroupBy(lastIdx int) string {
	sequence := []string{}
	for i := 1; i < lastIdx+1; i++ {
		sequence = append(sequence, strconv.Itoa(i))
	}
	return strings.Join(sequence, ",")
}

func (a *AWS) QueryAthenaPaginated(query string) (*athena.GetQueryResultsInput, *athena.Athena, error) {
	customPricing, err := a.GetConfig()
	if err != nil {
		return nil, nil, err
	}
	if customPricing.ServiceKeyName != "" {
		err = env.Set(env.AWSAccessKeyIDEnvVar, customPricing.ServiceKeyName)
		if err != nil {
			return nil, nil, err
		}
		err = env.Set(env.AWSAccessKeySecretEnvVar, customPricing.ServiceKeySecret)
		if err != nil {
			return nil, nil, err
		}
	}
	region := aws.String(customPricing.AthenaRegion)
	resultsBucket := customPricing.AthenaBucketName
	database := customPricing.AthenaDatabase
	c := &aws.Config{
		Region: region,
	}
	s := session.Must(session.NewSession(c))
	svc := athena.New(s)
	if customPricing.MasterPayerARN != "" {
		creds := stscreds.NewCredentials(s, customPricing.MasterPayerARN)
		svc = athena.New(s, &aws.Config{
			Region:      region,
			Credentials: creds,
		})
	}

	var e athena.StartQueryExecutionInput

	var r athena.ResultConfiguration
	r.SetOutputLocation(resultsBucket)
	e.SetResultConfiguration(&r)

	e.SetQueryString(query)
	var q athena.QueryExecutionContext
	q.SetDatabase(database)
	e.SetQueryExecutionContext(&q)

	res, err := svc.StartQueryExecution(&e)
	if err != nil {
		return nil, svc, err
	}

	klog.V(2).Infof("StartQueryExecution result:")
	klog.V(2).Infof(res.GoString())

	var qri athena.GetQueryExecutionInput
	qri.SetQueryExecutionId(*res.QueryExecutionId)

	var qrop *athena.GetQueryExecutionOutput
	duration := time.Duration(2) * time.Second // Pause for 2 seconds

	for {
		qrop, err = svc.GetQueryExecution(&qri)
		if err != nil {
			return nil, svc, err
		}
		if *qrop.QueryExecution.Status.State != "RUNNING" && *qrop.QueryExecution.Status.State != "QUEUED" {
			break
		}
		time.Sleep(duration)
	}
	if *qrop.QueryExecution.Status.State == "SUCCEEDED" {

		var ip athena.GetQueryResultsInput
		ip.SetQueryExecutionId(*res.QueryExecutionId)
		return &ip, svc, nil
	} else {
		return nil, svc, fmt.Errorf("No results available for %s", query)
	}
}

func (a *AWS) QueryAthenaBillingData(query string) (*athena.GetQueryResultsOutput, error) {
	customPricing, err := a.GetConfig()
	if err != nil {
		return nil, err
	}

	a.ConfigureAuthWith(customPricing) // load aws authentication from configuration or secret

	region := aws.String(customPricing.AthenaRegion)
	resultsBucket := customPricing.AthenaBucketName
	database := customPricing.AthenaDatabase
	c := &aws.Config{
		Region: region,
	}
	s := session.Must(session.NewSession(c))
	svc := athena.New(s)
	if customPricing.MasterPayerARN != "" {
		creds := stscreds.NewCredentials(s, customPricing.MasterPayerARN)
		svc = athena.New(s, &aws.Config{
			Region:      region,
			Credentials: creds,
		})
	}

	var e athena.StartQueryExecutionInput

	var r athena.ResultConfiguration
	r.SetOutputLocation(resultsBucket)
	e.SetResultConfiguration(&r)

	e.SetQueryString(query)
	var q athena.QueryExecutionContext
	q.SetDatabase(database)
	e.SetQueryExecutionContext(&q)

	res, err := svc.StartQueryExecution(&e)
	if err != nil {
		return nil, err
	}

	klog.V(2).Infof("StartQueryExecution result:")
	klog.V(2).Infof(res.GoString())

	var qri athena.GetQueryExecutionInput
	qri.SetQueryExecutionId(*res.QueryExecutionId)

	var qrop *athena.GetQueryExecutionOutput
	duration := time.Duration(2) * time.Second // Pause for 2 seconds

	for {
		qrop, err = svc.GetQueryExecution(&qri)
		if err != nil {
			return nil, err
		}
		if *qrop.QueryExecution.Status.State != "RUNNING" && *qrop.QueryExecution.Status.State != "QUEUED" {
			break
		}
		time.Sleep(duration)
	}
	if *qrop.QueryExecution.Status.State == "SUCCEEDED" {

		var ip athena.GetQueryResultsInput
		ip.SetQueryExecutionId(*res.QueryExecutionId)

		return svc.GetQueryResults(&ip)
	} else {
		return nil, fmt.Errorf("No results available for %s", query)
	}
}

type SavingsPlanData struct {
	ResourceID     string
	EffectiveCost  float64
	SavingsPlanARN string
	MostRecentDate string
}

func (a *AWS) GetSavingsPlanDataFromAthena() error {
	cfg, err := a.GetConfig()
	if err != nil {
		return err
	}
	if cfg.AthenaBucketName == "" {
		return fmt.Errorf("No Athena Bucket configured")
	}
	if a.SavingsPlanDataByInstanceID == nil {
		a.SavingsPlanDataByInstanceID = make(map[string]*SavingsPlanData)
	}
	tNow := time.Now()
	tOneDayAgo := tNow.Add(time.Duration(-25) * time.Hour) // Also get files from one day ago to avoid boundary conditions
	start := tOneDayAgo.Format("2006-01-02")
	end := tNow.Format("2006-01-02")
	q := `SELECT   
		line_item_usage_start_date,
		savings_plan_savings_plan_a_r_n,
		line_item_resource_id,
		savings_plan_savings_plan_effective_cost
	FROM %s as cost_data
	WHERE line_item_usage_start_date BETWEEN date '%s' AND date '%s'
	AND line_item_line_item_type = 'SavingsPlanCoveredUsage' ORDER BY 
	line_item_usage_start_date DESC`
	query := fmt.Sprintf(q, cfg.AthenaTable, start, end)
	op, err := a.QueryAthenaBillingData(query)
	if err != nil {
		return fmt.Errorf("Error fetching Savings Plan Data: %s", err)
	}
	klog.Infof("Fetching SavingsPlan data...")
	if len(op.ResultSet.Rows) > 1 {
		a.SavingsPlanDataLock.Lock()
		mostRecentDate := ""
		for _, r := range op.ResultSet.Rows[1:(len(op.ResultSet.Rows) - 1)] {
			d := *r.Data[0].VarCharValue
			if mostRecentDate == "" {
				mostRecentDate = d
			} else if mostRecentDate != d { // Get all most recent assignments
				break
			}
			cost, err := strconv.ParseFloat(*r.Data[3].VarCharValue, 64)
			if err != nil {
				klog.Infof("Error converting `%s` from float ", *r.Data[3].VarCharValue)
			}
			r := &SavingsPlanData{
				ResourceID:     *r.Data[2].VarCharValue,
				EffectiveCost:  cost,
				SavingsPlanARN: *r.Data[1].VarCharValue,
				MostRecentDate: d,
			}
			a.SavingsPlanDataByInstanceID[r.ResourceID] = r
		}
		klog.V(1).Infof("Found %d savings plan applied instances", len(a.SavingsPlanDataByInstanceID))
		for k, r := range a.SavingsPlanDataByInstanceID {
			log.DedupedInfof(5, "Savings Plan Instance Data found for node %s : %f at time %s", k, r.EffectiveCost, r.MostRecentDate)
		}
		a.SavingsPlanDataLock.Unlock()
	} else {
		klog.Infof("No savings plan applied instance data found")
	}
	return nil
}

type RIData struct {
	ResourceID     string
	EffectiveCost  float64
	ReservationARN string
	MostRecentDate string
}

func (a *AWS) GetReservationDataFromAthena() error {
	cfg, err := a.GetConfig()
	if err != nil {
		return err
	}
	if cfg.AthenaBucketName == "" {
		return fmt.Errorf("No Athena Bucket configured")
	}
	if a.RIPricingByInstanceID == nil {
		a.RIPricingByInstanceID = make(map[string]*RIData)
	}
	tNow := time.Now()
	tOneDayAgo := tNow.Add(time.Duration(-25) * time.Hour) // Also get files from one day ago to avoid boundary conditions
	start := tOneDayAgo.Format("2006-01-02")
	end := tNow.Format("2006-01-02")
	q := `SELECT   
		line_item_usage_start_date,
		reservation_reservation_a_r_n,
		line_item_resource_id,
		reservation_effective_cost
	FROM %s as cost_data
	WHERE line_item_usage_start_date BETWEEN date '%s' AND date '%s'
	AND reservation_reservation_a_r_n <> '' ORDER BY 
	line_item_usage_start_date DESC`
	query := fmt.Sprintf(q, cfg.AthenaTable, start, end)
	op, err := a.QueryAthenaBillingData(query)
	if err != nil {
		a.RIPricingStatus = err.Error()
		return fmt.Errorf("Error fetching Reserved Instance Data: %s", err)
	}
	a.RIPricingStatus = ""
	klog.Infof("Fetching RI data...")
	if len(op.ResultSet.Rows) > 1 {
		a.RIDataLock.Lock()
		mostRecentDate := ""
		for _, r := range op.ResultSet.Rows[1:(len(op.ResultSet.Rows) - 1)] {
			d := *r.Data[0].VarCharValue
			if mostRecentDate == "" {
				mostRecentDate = d
			} else if mostRecentDate != d { // Get all most recent assignments
				break
			}
			cost, err := strconv.ParseFloat(*r.Data[3].VarCharValue, 64)
			if err != nil {
				klog.Infof("Error converting `%s` from float ", *r.Data[3].VarCharValue)
			}
			r := &RIData{
				ResourceID:     *r.Data[2].VarCharValue,
				EffectiveCost:  cost,
				ReservationARN: *r.Data[1].VarCharValue,
				MostRecentDate: d,
			}
			a.RIPricingByInstanceID[r.ResourceID] = r
		}
		klog.V(1).Infof("Found %d reserved instances", len(a.RIPricingByInstanceID))
		for k, r := range a.RIPricingByInstanceID {
			log.DedupedInfof(5, "Reserved Instance Data found for node %s : %f at time %s", k, r.EffectiveCost, r.MostRecentDate)
		}
		a.RIDataLock.Unlock()
	} else {
		klog.Infof("No reserved instance data found")
	}
	return nil
}

// ExternalAllocations represents tagged assets outside the scope of kubernetes.
// "start" and "end" are dates of the format YYYY-MM-DD
// "aggregator" is the tag used to determine how to allocate those assets, ie namespace, pod, etc.
func (a *AWS) ExternalAllocations(start string, end string, aggregators []string, filterType string, filterValue string, crossCluster bool) ([]*OutOfClusterAllocation, error) {
	customPricing, err := a.GetConfig()
	if err != nil {
		return nil, err
	}
	formattedAggregators := []string{}
	for _, agg := range aggregators {
		aggregator_column_name := "resource_tags_user_" + agg
		aggregator_column_name = ConvertToGlueColumnFormat(aggregator_column_name)
		formattedAggregators = append(formattedAggregators, aggregator_column_name)
	}
	aggregatorNames := strings.Join(formattedAggregators, ",")
	aggregatorOr := strings.Join(formattedAggregators, " <> '' OR ")
	aggregatorOr = aggregatorOr + " <> ''"

	filter_column_name := "resource_tags_user_" + filterType
	filter_column_name = ConvertToGlueColumnFormat(filter_column_name)

	var query string
	var lastIdx int
	if filterType != "kubernetes_" { // This gets appended upstream and is equivalent to no filter.
		lastIdx = len(formattedAggregators) + 3
		groupby := generateAWSGroupBy(lastIdx)
		query = fmt.Sprintf(`SELECT   
			CAST(line_item_usage_start_date AS DATE) as start_date,
			%s,
			line_item_product_code,
			%s,
			SUM(line_item_blended_cost) as blended_cost
		FROM %s as cost_data
		WHERE (%s='%s') AND line_item_usage_start_date BETWEEN date '%s' AND date '%s' AND (%s) 
		GROUP BY %s`, aggregatorNames, filter_column_name, customPricing.AthenaTable, filter_column_name, filterValue, start, end, aggregatorOr, groupby)
	} else {
		lastIdx = len(formattedAggregators) + 2
		groupby := generateAWSGroupBy(lastIdx)
		query = fmt.Sprintf(`SELECT   
			CAST(line_item_usage_start_date AS DATE) as start_date,
			%s,
			line_item_product_code,
			SUM(line_item_blended_cost) as blended_cost
		FROM %s as cost_data
		WHERE line_item_usage_start_date BETWEEN date '%s' AND date '%s' AND (%s)
		GROUP BY %s`, aggregatorNames, customPricing.AthenaTable, start, end, aggregatorOr, groupby)
	}
<<<<<<< HEAD
=======

	klog.V(3).Infof("Running Query: %s", query)

	a.ConfigureAuthWith(customPricing) // load aws authentication from configuration or secret

	region := aws.String(customPricing.AthenaRegion)
	resultsBucket := customPricing.AthenaBucketName
	database := customPricing.AthenaDatabase
	c := &aws.Config{
		Region: region,
	}
	s := session.Must(session.NewSession(c))
	svc := athena.New(s)
	if customPricing.MasterPayerARN != "" {
		creds := stscreds.NewCredentials(s, customPricing.MasterPayerARN)
		svc = athena.New(s, &aws.Config{
			Region:      region,
			Credentials: creds,
		})
	}

	var e athena.StartQueryExecutionInput

	var r athena.ResultConfiguration
	r.SetOutputLocation(resultsBucket)
	e.SetResultConfiguration(&r)

	e.SetQueryString(query)
	var q athena.QueryExecutionContext
	q.SetDatabase(database)
	e.SetQueryExecutionContext(&q)

	res, err := svc.StartQueryExecution(&e)
	if err != nil {
		return nil, err
	}

	klog.V(2).Infof("StartQueryExecution result:")
	klog.V(2).Infof(res.GoString())

	var qri athena.GetQueryExecutionInput
	qri.SetQueryExecutionId(*res.QueryExecutionId)

	var qrop *athena.GetQueryExecutionOutput
	duration := time.Duration(2) * time.Second // Pause for 2 seconds

	for {
		qrop, err = svc.GetQueryExecution(&qri)
		if err != nil {
			return nil, err
		}
		if *qrop.QueryExecution.Status.State != "RUNNING" && *qrop.QueryExecution.Status.State != "QUEUED" {
			break
		}
		time.Sleep(duration)
	}
>>>>>>> 25eb8081
	var oocAllocs []*OutOfClusterAllocation
	page := 0
	processResults := func(op *athena.GetQueryResultsOutput, lastpage bool) bool {
		iter := op.ResultSet.Rows
		if page == 0 && len(iter) > 1 {
			iter = op.ResultSet.Rows[1:(len(op.ResultSet.Rows) - 1)]
		}
		page++
		for _, r := range iter {
			cost, err := strconv.ParseFloat(*r.Data[lastIdx].VarCharValue, 64)
			if err != nil {
				klog.Infof("Error converting cost `%s` from float ", *r.Data[lastIdx].VarCharValue)
			}
			environment := ""
			for _, d := range r.Data[1 : len(formattedAggregators)+1] {
				if *d.VarCharValue != "" {
					environment = *d.VarCharValue // just set to the first nonempty match
				}
				break
			}
			ooc := &OutOfClusterAllocation{
				Aggregator:  strings.Join(aggregators, ","),
				Environment: environment,
				Service:     *r.Data[len(formattedAggregators)+1].VarCharValue,
				Cost:        cost,
			}
			oocAllocs = append(oocAllocs, ooc)
		}
		return true
	}

	klog.V(3).Infof("Running Query: %s", query)
	ip, svc, err := a.QueryAthenaPaginated(query)

	athenaErr := svc.GetQueryResultsPages(ip, processResults)
	if athenaErr != nil {
		klog.Infof("RETURNING ATHENA ERROR")
		return nil, athenaErr
	}

	if customPricing.BillingDataDataset != "" && !crossCluster { // There is GCP data, meaning someone has tried to configure a GCP out-of-cluster allocation.
		gcp, err := NewCrossClusterProvider("gcp", "aws.json", a.Clientset)
		if err != nil {
			klog.Infof("Could not instantiate cross-cluster provider %s", err.Error())
		}
		gcpOOC, err := gcp.ExternalAllocations(start, end, aggregators, filterType, filterValue, true)
		if err != nil {
			klog.Infof("Could not fetch cross-cluster costs %s", err.Error())
		}
		oocAllocs = append(oocAllocs, gcpOOC...)
	}
	return oocAllocs, nil
}

// QuerySQL can query a properly configured Athena database.
// Used to fetch billing data.
// Requires a json config in /var/configs with key region, output, and database.
func (a *AWS) QuerySQL(query string) ([]byte, error) {
	customPricing, err := a.GetConfig()
	if err != nil {
		return nil, err
	}

	a.ConfigureAuthWith(customPricing) // load aws authentication from configuration or secret

	athenaConfigs, err := os.Open("/var/configs/athena.json")
	if err != nil {
		return nil, err
	}
	defer athenaConfigs.Close()
	b, err := ioutil.ReadAll(athenaConfigs)
	if err != nil {
		return nil, err
	}
	var athenaConf map[string]string
	json.Unmarshal([]byte(b), &athenaConf)
	region := aws.String(customPricing.AthenaRegion)
	resultsBucket := customPricing.AthenaBucketName
	database := customPricing.AthenaDatabase

	c := &aws.Config{
		Region: region,
	}
	s := session.Must(session.NewSession(c))
	svc := athena.New(s)

	var e athena.StartQueryExecutionInput

	var r athena.ResultConfiguration
	r.SetOutputLocation(resultsBucket)
	e.SetResultConfiguration(&r)

	e.SetQueryString(query)
	var q athena.QueryExecutionContext
	q.SetDatabase(database)
	e.SetQueryExecutionContext(&q)

	res, err := svc.StartQueryExecution(&e)
	if err != nil {
		return nil, err
	}

	klog.V(2).Infof("StartQueryExecution result:")
	klog.V(2).Infof(res.GoString())

	var qri athena.GetQueryExecutionInput
	qri.SetQueryExecutionId(*res.QueryExecutionId)

	var qrop *athena.GetQueryExecutionOutput
	duration := time.Duration(2) * time.Second // Pause for 2 seconds

	for {
		qrop, err = svc.GetQueryExecution(&qri)
		if err != nil {
			return nil, err
		}
		if *qrop.QueryExecution.Status.State != "RUNNING" && *qrop.QueryExecution.Status.State != "QUEUED" {
			break
		}
		time.Sleep(duration)
	}
	if *qrop.QueryExecution.Status.State == "SUCCEEDED" {

		var ip athena.GetQueryResultsInput
		ip.SetQueryExecutionId(*res.QueryExecutionId)

		op, err := svc.GetQueryResults(&ip)
		if err != nil {
			return nil, err
		}
		b, err := json.Marshal(op.ResultSet)
		if err != nil {
			return nil, err
		}

		return b, nil
	}
	return nil, fmt.Errorf("Error getting query results : %s", *qrop.QueryExecution.Status.State)
}

type spotInfo struct {
	Timestamp   string `csv:"Timestamp"`
	UsageType   string `csv:"UsageType"`
	Operation   string `csv:"Operation"`
	InstanceID  string `csv:"InstanceID"`
	MyBidID     string `csv:"MyBidID"`
	MyMaxPrice  string `csv:"MyMaxPrice"`
	MarketPrice string `csv:"MarketPrice"`
	Charge      string `csv:"Charge"`
	Version     string `csv:"Version"`
}

type fnames []*string

func (f fnames) Len() int {
	return len(f)
}

func (f fnames) Swap(i, j int) {
	f[i], f[j] = f[j], f[i]
}

func (f fnames) Less(i, j int) bool {
	key1 := strings.Split(*f[i], ".")
	key2 := strings.Split(*f[j], ".")

	t1, err := time.Parse("2006-01-02-15", key1[1])
	if err != nil {
		klog.V(1).Info("Unable to parse timestamp" + key1[1])
		return false
	}
	t2, err := time.Parse("2006-01-02-15", key2[1])
	if err != nil {
		klog.V(1).Info("Unable to parse timestamp" + key2[1])
		return false
	}
	return t1.Before(t2)
}

func (a *AWS) parseSpotData(bucket string, prefix string, projectID string, region string) (map[string]*spotInfo, error) {
	if a.ServiceAccountChecks == nil { // Set up checks to store error/success states
		a.ServiceAccountChecks = make(map[string]*ServiceAccountCheck)
	}

	a.ConfigureAuth() // configure aws api authentication by setting env vars

	s3Prefix := projectID
	if len(prefix) != 0 {
		s3Prefix = prefix + "/" + s3Prefix
	}

	c := aws.NewConfig().WithRegion(region)

	s := session.Must(session.NewSession(c))
	s3Svc := s3.New(s)
	downloader := s3manager.NewDownloaderWithClient(s3Svc)

	tNow := time.Now()
	tOneDayAgo := tNow.Add(time.Duration(-24) * time.Hour) // Also get files from one day ago to avoid boundary conditions
	ls := &s3.ListObjectsInput{
		Bucket: aws.String(bucket),
		Prefix: aws.String(s3Prefix + "." + tOneDayAgo.Format("2006-01-02")),
	}
	ls2 := &s3.ListObjectsInput{
		Bucket: aws.String(bucket),
		Prefix: aws.String(s3Prefix + "." + tNow.Format("2006-01-02")),
	}
	lso, err := s3Svc.ListObjects(ls)
	if err != nil {
		a.ServiceAccountChecks["bucketList"] = &ServiceAccountCheck{
			Message:        "Bucket List Permissions Available",
			Status:         false,
			AdditionalInfo: err.Error(),
		}
		return nil, err
	} else {
		a.ServiceAccountChecks["bucketList"] = &ServiceAccountCheck{
			Message: "Bucket List Permissions Available",
			Status:  true,
		}
	}
	lsoLen := len(lso.Contents)
	klog.V(2).Infof("Found %d spot data files from yesterday", lsoLen)
	if lsoLen == 0 {
		klog.V(5).Infof("ListObjects \"s3://%s/%s\" produced no keys", *ls.Bucket, *ls.Prefix)
	}
	lso2, err := s3Svc.ListObjects(ls2)
	if err != nil {
		return nil, err
	}
	lso2Len := len(lso2.Contents)
	klog.V(2).Infof("Found %d spot data files from today", lso2Len)
	if lso2Len == 0 {
		klog.V(5).Infof("ListObjects \"s3://%s/%s\" produced no keys", *ls2.Bucket, *ls2.Prefix)
	}

	// TODO: Worth it to use LastModifiedDate to determine if we should reparse the spot data?
	var keys []*string
	for _, obj := range lso.Contents {
		keys = append(keys, obj.Key)
	}
	for _, obj := range lso2.Contents {
		keys = append(keys, obj.Key)
	}

	versionRx := regexp.MustCompile("^#Version: (\\d+)\\.\\d+$")
	header, err := csvutil.Header(spotInfo{}, "csv")
	if err != nil {
		return nil, err
	}
	fieldsPerRecord := len(header)

	spots := make(map[string]*spotInfo)
	for _, key := range keys {
		getObj := &s3.GetObjectInput{
			Bucket: aws.String(bucket),
			Key:    key,
		}

		buf := aws.NewWriteAtBuffer([]byte{})
		_, err := downloader.Download(buf, getObj)
		if err != nil {
			a.ServiceAccountChecks["objectList"] = &ServiceAccountCheck{
				Message:        "Object Get Permissions Available",
				Status:         false,
				AdditionalInfo: err.Error(),
			}
			return nil, err
		} else {
			a.ServiceAccountChecks["objectList"] = &ServiceAccountCheck{
				Message: "Object Get Permissions Available",
				Status:  true,
			}
		}

		r := bytes.NewReader(buf.Bytes())

		gr, err := gzip.NewReader(r)
		if err != nil {
			return nil, err
		}

		csvReader := csv.NewReader(gr)
		csvReader.Comma = '\t'
		csvReader.FieldsPerRecord = fieldsPerRecord

		dec, err := csvutil.NewDecoder(csvReader, header...)
		if err != nil {
			return nil, err
		}

		var foundVersion string
		for {
			spot := spotInfo{}
			err := dec.Decode(&spot)
			csvParseErr, isCsvParseErr := err.(*csv.ParseError)
			if err == io.EOF {
				break
			} else if err == csvutil.ErrFieldCount || (isCsvParseErr && csvParseErr.Err == csv.ErrFieldCount) {
				rec := dec.Record()
				// the first two "Record()" will be the comment lines
				// and they show up as len() == 1
				// the first of which is "#Version"
				// the second of which is "#Fields: "
				if len(rec) != 1 {
					klog.V(2).Infof("Expected %d spot info fields but received %d: %s", fieldsPerRecord, len(rec), rec)
					continue
				}
				if len(foundVersion) == 0 {
					spotFeedVersion := rec[0]
					klog.V(4).Infof("Spot feed version is \"%s\"", spotFeedVersion)
					matches := versionRx.FindStringSubmatch(spotFeedVersion)
					if matches != nil {
						foundVersion = matches[1]
						if foundVersion != supportedSpotFeedVersion {
							klog.V(2).Infof("Unsupported spot info feed version: wanted \"%s\" got \"%s\"", supportedSpotFeedVersion, foundVersion)
							break
						}
					}
					continue
				} else if strings.Index(rec[0], "#") == 0 {
					continue
				} else {
					klog.V(3).Infof("skipping non-TSV line: %s", rec)
					continue
				}
			} else if err != nil {
				klog.V(2).Infof("Error during spot info decode: %+v", err)
				continue
			}

			log.DedupedInfof(5, "Found spot info for: %s", spot.InstanceID)
			spots[spot.InstanceID] = &spot
		}
		gr.Close()
	}
	return spots, nil
}

func (a *AWS) ApplyReservedInstancePricing(nodes map[string]*Node) {

}

func (a *AWS) ServiceAccountStatus() *ServiceAccountStatus {
	checks := []*ServiceAccountCheck{}
	for _, v := range a.ServiceAccountChecks {
		checks = append(checks, v)
	}
	return &ServiceAccountStatus{
		Checks: checks,
	}
}

func (aws *AWS) CombinedDiscountForNode(instanceType string, isPreemptible bool, defaultDiscount, negotiatedDiscount float64) float64 {
	return 1.0 - ((1.0 - defaultDiscount) * (1.0 - negotiatedDiscount))
}

func (aws *AWS) ParseID(id string) string {
	// It's of the form aws:///us-east-2a/i-0fea4fd46592d050b and we want i-0fea4fd46592d050b, if it exists
	rx := regexp.MustCompile("aws://[^/]*/[^/]*/([^/]+)")
	match := rx.FindStringSubmatch(id)
	if len(match) < 2 {
		if id != "" {
			log.Infof("awsprovider.ParseID: failed to parse %s", id)
		}
		return id
	}

	return match[1]
}

func (aws *AWS) ParsePVID(id string) string {
	rx := regexp.MustCompile("aws:/[^/]*/[^/]*/([^/]+)") // Capture "vol-0fc54c5e83b8d2b76" from "aws://us-east-2a/vol-0fc54c5e83b8d2b76"
	match := rx.FindStringSubmatch(id)
	if len(match) < 2 {
		if id != "" {
			log.Infof("awsprovider.ParseID: failed to parse %s", id)
		}
		return id
	}

	return match[1]
}<|MERGE_RESOLUTION|>--- conflicted
+++ resolved
@@ -1855,65 +1855,6 @@
 		WHERE line_item_usage_start_date BETWEEN date '%s' AND date '%s' AND (%s)
 		GROUP BY %s`, aggregatorNames, customPricing.AthenaTable, start, end, aggregatorOr, groupby)
 	}
-<<<<<<< HEAD
-=======
-
-	klog.V(3).Infof("Running Query: %s", query)
-
-	a.ConfigureAuthWith(customPricing) // load aws authentication from configuration or secret
-
-	region := aws.String(customPricing.AthenaRegion)
-	resultsBucket := customPricing.AthenaBucketName
-	database := customPricing.AthenaDatabase
-	c := &aws.Config{
-		Region: region,
-	}
-	s := session.Must(session.NewSession(c))
-	svc := athena.New(s)
-	if customPricing.MasterPayerARN != "" {
-		creds := stscreds.NewCredentials(s, customPricing.MasterPayerARN)
-		svc = athena.New(s, &aws.Config{
-			Region:      region,
-			Credentials: creds,
-		})
-	}
-
-	var e athena.StartQueryExecutionInput
-
-	var r athena.ResultConfiguration
-	r.SetOutputLocation(resultsBucket)
-	e.SetResultConfiguration(&r)
-
-	e.SetQueryString(query)
-	var q athena.QueryExecutionContext
-	q.SetDatabase(database)
-	e.SetQueryExecutionContext(&q)
-
-	res, err := svc.StartQueryExecution(&e)
-	if err != nil {
-		return nil, err
-	}
-
-	klog.V(2).Infof("StartQueryExecution result:")
-	klog.V(2).Infof(res.GoString())
-
-	var qri athena.GetQueryExecutionInput
-	qri.SetQueryExecutionId(*res.QueryExecutionId)
-
-	var qrop *athena.GetQueryExecutionOutput
-	duration := time.Duration(2) * time.Second // Pause for 2 seconds
-
-	for {
-		qrop, err = svc.GetQueryExecution(&qri)
-		if err != nil {
-			return nil, err
-		}
-		if *qrop.QueryExecution.Status.State != "RUNNING" && *qrop.QueryExecution.Status.State != "QUEUED" {
-			break
-		}
-		time.Sleep(duration)
-	}
->>>>>>> 25eb8081
 	var oocAllocs []*OutOfClusterAllocation
 	page := 0
 	processResults := func(op *athena.GetQueryResultsOutput, lastpage bool) bool {
