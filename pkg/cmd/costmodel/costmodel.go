package costmodel

import (
	"context"
	"fmt"
	"net/http"
	"time"

	"github.com/julienschmidt/httprouter"
	"github.com/prometheus/client_golang/prometheus/promhttp"
	"github.com/rs/cors"

	"github.com/opencost/opencost/pkg/costmodel"
	"github.com/opencost/opencost/pkg/env"
	"github.com/opencost/opencost/pkg/errors"
	"github.com/opencost/opencost/pkg/filemanager"
	"github.com/opencost/opencost/pkg/log"
	"github.com/opencost/opencost/pkg/metrics"
	"github.com/opencost/opencost/pkg/version"
)

// CostModelOpts contain configuration options that can be passed to the Execute() method
type CostModelOpts struct {
	// Stubbed for future configuration
}

func Healthz(w http.ResponseWriter, _ *http.Request, _ httprouter.Params) {
	w.WriteHeader(200)
	w.Header().Set("Content-Length", "0")
	w.Header().Set("Content-Type", "text/plain")
}

func Execute(opts *CostModelOpts) error {
	log.Infof("Starting cost-model version %s", version.FriendlyVersion())
	a := costmodel.Initialize()

	err := StartExportWorker(context.Background(), a.Model)
	if err != nil {
		log.Errorf("couldn't start CSV export worker: %v", err)
	}

	rootMux := http.NewServeMux()
	a.Router.GET("/healthz", Healthz)
	a.Router.GET("/allocation", a.ComputeAllocationHandler)
	a.Router.GET("/allocation/summary", a.ComputeAllocationHandlerSummary)
	rootMux.Handle("/", a.Router)
	rootMux.Handle("/metrics", promhttp.Handler())
	telemetryHandler := metrics.ResponseMetricMiddleware(rootMux)
	handler := cors.AllowAll().Handler(telemetryHandler)

	return http.ListenAndServe(":9003", errors.PanicHandlerMiddleware(handler))
}

<<<<<<< HEAD
func StartExportWorker(ctx context.Context, model costmodel.AllocationModel) error {
	// TODO: there should be a better way to load the configuration
	exportPath := env.GetExportCSVFile()
=======
func StartExportWorker(ctx context.Context, model costmodel.AllocationModel) {
	exportPath := os.Getenv(env.ExportCSVFile)
>>>>>>> 46a5f57d
	if exportPath == "" {
		return fmt.Errorf("%s is not set, skipping CSV exporter", env.ExportCSVFile)
	}
	fm, err := filemanager.NewFileManager(exportPath)
	if err != nil {
		return fmt.Errorf("could not create file manager: %v", err)
	}
	go func() {
		log.Info("Starting CSV exporter worker...")

		// perform first update immediately
		nextRunAt := time.Now()
		for {
			select {
			case <-ctx.Done():
				return
			case <-time.After(nextRunAt.Sub(time.Now())):
				err := costmodel.UpdateCSV(ctx, fm, model, env.GetExportCSVLabelsAll(), env.GetExportCSVLabelsList())
				if err != nil {
					// it's background worker, log error and carry on, maybe next time it will work
					log.Errorf("Error updating CSV: %s", err)
				}
				now := time.Now().UTC()
				// next launch is at 00:10 UTC tomorrow
				// extra 10 minutes is to let prometheus to collect all the data for the previous day
				nextRunAt = time.Date(now.Year(), now.Month(), now.Day(), 0, 10, 0, 0, now.Location()).AddDate(0, 0, 1)
			}
		}
	}()
	return nil
}<|MERGE_RESOLUTION|>--- conflicted
+++ resolved
@@ -51,14 +51,8 @@
 	return http.ListenAndServe(":9003", errors.PanicHandlerMiddleware(handler))
 }
 
-<<<<<<< HEAD
 func StartExportWorker(ctx context.Context, model costmodel.AllocationModel) error {
-	// TODO: there should be a better way to load the configuration
 	exportPath := env.GetExportCSVFile()
-=======
-func StartExportWorker(ctx context.Context, model costmodel.AllocationModel) {
-	exportPath := os.Getenv(env.ExportCSVFile)
->>>>>>> 46a5f57d
 	if exportPath == "" {
 		return fmt.Errorf("%s is not set, skipping CSV exporter", env.ExportCSVFile)
 	}
