package kubecost

import (
	"bytes"
	"encoding/json"
	"fmt"
	"sort"
	"strings"
	"sync"
	"time"

	"github.com/kubecost/cost-model/pkg/log"
)

// TODO Clean-up use of IsEmpty; nil checks should be separated for safety.

// TODO Consider making Allocation an interface, which is fulfilled by structs
// like KubernetesAllocation, IdleAllocation, and ExternalAllocation.

// ExternalSuffix indicates an external allocation
const ExternalSuffix = "__external__"

// IdleSuffix indicates an idle allocation property
const IdleSuffix = "__idle__"

// SharedSuffix indicates an shared allocation property
const SharedSuffix = "__shared__"

// UnallocatedSuffix indicates an unallocated allocation property
const UnallocatedSuffix = "__unallocated__"

// UnmountedSuffix indicated allocation to an unmounted PV
const UnmountedSuffix = "__unmounted__"

// ShareWeighted indicates that a shared resource should be shared as a
// proportion of the cost of the remaining allocations.
const ShareWeighted = "__weighted__"

// ShareEven indicates that a shared resource should be shared evenly across
// all remaining allocations.
const ShareEven = "__even__"

// ShareNone indicates that a shareable resource should not be shared
const ShareNone = "__none__"

// Allocation is a unit of resource allocation and cost for a given window
// of time and for a given kubernetes construct with its associated set of
// properties.
// TODO niko/computeallocation compute efficiency on the fly?
type Allocation struct {
	Name                   string     `json:"name"`
	Properties             Properties `json:"properties,omitempty"`
	Window                 Window     `json:"window"`
	Start                  time.Time  `json:"start"`
	End                    time.Time  `json:"end"`
	CPUCoreHours           float64    `json:"cpuCoreHours"`
	CPUCoreRequestAverage  float64    `json:"cpuCoreRequestAverage"`
	CPUCoreUsageAverage    float64    `json:"cpuCoreUsageAverage"`
	CPUCost                float64    `json:"cpuCost"`
	GPUHours               float64    `json:"gpuHours"`
	GPUCost                float64    `json:"gpuCost"`
	NetworkCost            float64    `json:"networkCost"`
	PVByteHours            float64    `json:"pvByteHours"`
	PVCost                 float64    `json:"pvCost"`
	RAMByteHours           float64    `json:"ramByteHours"`
	RAMBytesRequestAverage float64    `json:"ramBytesRequestAverage"`
	RAMBytesUsageAverage   float64    `json:"ramBytesUsageAverage"`
	RAMCost                float64    `json:"ramCost"`
	SharedCost             float64    `json:"sharedCost"`
	ExternalCost           float64    `json:"externalCost"`
	TotalCost              float64    `json:"totalCost"`
}

// AllocationMatchFunc is a function that can be used to match Allocations by
// returning true for any given Allocation if a condition is met.
type AllocationMatchFunc func(*Allocation) bool

// Add returns the result of summing the two given Allocations, which sums the
// summary fields (e.g. costs, resources) and recomputes efficiency. Neither of
// the two original Allocations are mutated in the process.
func (a *Allocation) Add(that *Allocation) (*Allocation, error) {
	if a == nil {
		return that.Clone(), nil
	}

	if that == nil {
		return a.Clone(), nil
	}

	// Note: no need to clone "that", as add only mutates the receiver
	agg := a.Clone()
	agg.add(that)

	return agg, nil
}

// Clone returns a deep copy of the given Allocation
func (a *Allocation) Clone() *Allocation {
	if a == nil {
		return nil
	}

	return &Allocation{
		Name:                   a.Name,
		Properties:             a.Properties.Clone(),
		Window:                 a.Window.Clone(),
		Start:                  a.Start,
		End:                    a.End,
		CPUCoreHours:           a.CPUCoreHours,
		CPUCoreRequestAverage:  a.CPUCoreRequestAverage,
		CPUCoreUsageAverage:    a.CPUCoreUsageAverage,
		CPUCost:                a.CPUCost,
		GPUHours:               a.GPUHours,
		GPUCost:                a.GPUCost,
		NetworkCost:            a.NetworkCost,
		PVByteHours:            a.PVByteHours,
		PVCost:                 a.PVCost,
		RAMByteHours:           a.RAMByteHours,
		RAMBytesRequestAverage: a.RAMBytesRequestAverage,
		RAMBytesUsageAverage:   a.RAMBytesUsageAverage,
		RAMCost:                a.RAMCost,
		SharedCost:             a.SharedCost,
		ExternalCost:           a.ExternalCost,
		TotalCost:              a.TotalCost,
	}
}

// Equal returns true if the values held in the given Allocation precisely
// match those of the receiving Allocation. nil does not match nil.
func (a *Allocation) Equal(that *Allocation) bool {
	if a == nil || that == nil {
		return false
	}

	if a.Name != that.Name {
		return false
	}
	if !a.Properties.Equal(&that.Properties) {
		return false
	}
	if !a.Window.Equal(that.Window) {
		return false
	}
	if !a.Start.Equal(that.Start) {
		return false
	}
	if !a.End.Equal(that.End) {
		return false
	}
	if a.CPUCoreHours != that.CPUCoreHours {
		return false
	}
	if a.CPUCost != that.CPUCost {
		return false
	}
	if a.GPUHours != that.GPUHours {
		return false
	}
	if a.GPUCost != that.GPUCost {
		return false
	}
	if a.NetworkCost != that.NetworkCost {
		return false
	}
	if a.PVByteHours != that.PVByteHours {
		return false
	}
	if a.PVCost != that.PVCost {
		return false
	}
	if a.RAMByteHours != that.RAMByteHours {
		return false
	}
	if a.RAMCost != that.RAMCost {
		return false
	}
	if a.SharedCost != that.SharedCost {
		return false
	}
	if a.ExternalCost != that.ExternalCost {
		return false
	}
	if a.TotalCost != that.TotalCost {
		return false
	}

	return true
}

// CPUEfficiency is the ratio of usage to request. If there is no request and
// no usage or cost, then efficiency is zero. If there is no request, but there
// is usage or cost, then efficiency is 100%.
func (a *Allocation) CPUEfficiency() float64 {
	if a.CPUCoreRequestAverage > 0 {
		return a.CPUCoreUsageAverage / a.CPUCoreRequestAverage
	}

	if a.CPUCoreUsageAverage == 0.0 || a.CPUCost == 0.0 {
		return 0.0
	}

	return 1.0
}

// RAMEfficiency is the ratio of usage to request. If there is no request and
// no usage or cost, then efficiency is zero. If there is no request, but there
// is usage or cost, then efficiency is 100%.
func (a *Allocation) RAMEfficiency() float64 {
	if a.RAMBytesRequestAverage > 0 {
		return a.RAMBytesUsageAverage / a.RAMBytesRequestAverage
	}

	if a.RAMBytesUsageAverage == 0.0 || a.RAMCost == 0.0 {
		return 0.0
	}

	return 1.0
}

// TotalEfficiency is the cost-weighted average of CPU and RAM efficiency. If
// there is no cost at all, then efficiency is zero.
func (a *Allocation) TotalEfficiency() float64 {
	if a.CPUCost+a.RAMCost > 0 {
		ramCostEff := a.RAMEfficiency() * a.RAMCost
		cpuCostEff := a.CPUEfficiency() * a.CPUCost
		return (ramCostEff + cpuCostEff) / (a.CPUCost + a.RAMCost)
	}

	return 0.0
}

// CPUCores converts the Allocation's CPUCoreHours into average CPUCores
func (a *Allocation) CPUCores() float64 {
	if a.Minutes() <= 0.0 {
		return 0.0
	}
	return a.CPUCoreHours / (a.Minutes() / 60.0)
}

// RAMBytes converts the Allocation's RAMByteHours into average RAMBytes
func (a *Allocation) RAMBytes() float64 {
	if a.Minutes() <= 0.0 {
		return 0.0
	}
	return a.RAMByteHours / (a.Minutes() / 60.0)
}

// PVBytes converts the Allocation's PVByteHours into average PVBytes
func (a *Allocation) PVBytes() float64 {
	if a.Minutes() <= 0.0 {
		return 0.0
	}
	return a.PVByteHours / (a.Minutes() / 60.0)
}

// MarshalJSON implements json.Marshal interface
func (a *Allocation) MarshalJSON() ([]byte, error) {
	buffer := bytes.NewBufferString("{")
	jsonEncodeString(buffer, "name", a.Name, ",")
	jsonEncode(buffer, "properties", a.Properties, ",")
	jsonEncode(buffer, "window", a.Window, ",")
	jsonEncodeString(buffer, "start", a.Start.Format(timeFmt), ",")
	jsonEncodeString(buffer, "end", a.End.Format(timeFmt), ",")
	jsonEncodeFloat64(buffer, "minutes", a.Minutes(), ",")
	jsonEncodeFloat64(buffer, "cpuCores", a.CPUCores(), ",")
	jsonEncodeFloat64(buffer, "cpuCoreRequestAverage", a.CPUCoreRequestAverage, ",")
	jsonEncodeFloat64(buffer, "cpuCoreUsageAverage", a.CPUCoreUsageAverage, ",")
	jsonEncodeFloat64(buffer, "cpuCoreHours", a.CPUCoreHours, ",")
	jsonEncodeFloat64(buffer, "cpuCost", a.CPUCost, ",")
	jsonEncodeFloat64(buffer, "cpuEfficiency", a.CPUEfficiency(), ",")
	jsonEncodeFloat64(buffer, "gpuHours", a.GPUHours, ",")
	jsonEncodeFloat64(buffer, "gpuCost", a.GPUCost, ",")
	jsonEncodeFloat64(buffer, "networkCost", a.NetworkCost, ",")
	jsonEncodeFloat64(buffer, "pvBytes", a.PVBytes(), ",")
	jsonEncodeFloat64(buffer, "pvByteHours", a.PVByteHours, ",")
	jsonEncodeFloat64(buffer, "pvCost", a.PVCost, ",")
	jsonEncodeFloat64(buffer, "ramBytes", a.RAMBytes(), ",")
	jsonEncodeFloat64(buffer, "ramByteRequestAverage", a.RAMBytesRequestAverage, ",")
	jsonEncodeFloat64(buffer, "ramByteUsageAverage", a.RAMBytesUsageAverage, ",")
	jsonEncodeFloat64(buffer, "ramByteHours", a.RAMByteHours, ",")
	jsonEncodeFloat64(buffer, "ramCost", a.RAMCost, ",")
	jsonEncodeFloat64(buffer, "ramEfficiency", a.RAMEfficiency(), ",")
	jsonEncodeFloat64(buffer, "sharedCost", a.SharedCost, ",")
	jsonEncodeFloat64(buffer, "totalCost", a.TotalCost, ",")
	jsonEncodeFloat64(buffer, "totalEfficiency", a.TotalEfficiency(), "")
	buffer.WriteString("}")
	return buffer.Bytes(), nil
}

// TODO niko/computeallocation
// func (a *Allocation)UnmarshalJSON()

// Resolution returns the duration of time covered by the Allocation
func (a *Allocation) Resolution() time.Duration {
	return a.End.Sub(a.Start)
}

// IsAggregated is true if the given Allocation has been aggregated, which we
// define by a lack of Properties.
func (a *Allocation) IsAggregated() bool {
	return a == nil || a.Properties == nil
}

// IsExternal is true if the given Allocation represents external costs.
func (a *Allocation) IsExternal() bool {
	return strings.Contains(a.Name, ExternalSuffix)
}

// IsIdle is true if the given Allocation represents idle costs.
func (a *Allocation) IsIdle() bool {
	return strings.Contains(a.Name, IdleSuffix)
}

// IsUnallocated is true if the given Allocation represents unallocated costs.
func (a *Allocation) IsUnallocated() bool {
	return strings.Contains(a.Name, UnallocatedSuffix)
}

// Minutes returns the number of minutes the Allocation represents, as defined
// by the difference between the end and start times.
func (a *Allocation) Minutes() float64 {
	return a.End.Sub(a.Start).Minutes()
}

// Share works like Add, but converts the entire cost of the given Allocation
// to SharedCost, rather than adding to the individual resource costs.
// TODO niko/computeallocation unit test changes!!!
func (a *Allocation) Share(that *Allocation) (*Allocation, error) {
	if that == nil {
		return a.Clone(), nil
	}

	// Convert all costs of shared Allocation to SharedCost, zero out all
	// non-shared costs, then add.
	share := that.Clone()
	share.SharedCost += share.TotalCost
	share.CPUCost = 0
	share.CPUCoreHours = 0
	share.RAMCost = 0
	share.RAMByteHours = 0
	share.GPUCost = 0
	share.GPUHours = 0
	share.PVCost = 0
	share.PVByteHours = 0
	share.NetworkCost = 0
	share.ExternalCost = 0

	if a == nil {
		return share, nil
	}

	agg := a.Clone()
	agg.add(that)

	return agg, nil
}

// String represents the given Allocation as a string
func (a *Allocation) String() string {
	return fmt.Sprintf("%s%s=%.2f", a.Name, NewWindow(&a.Start, &a.End), a.TotalCost)
}

func (a *Allocation) add(that *Allocation) {
	if a == nil {
		log.Warningf("Allocation.AggregateBy: trying to add a nil receiver")
		return
	}

	aCluster, _ := a.Properties.GetCluster()
	thatCluster, _ := that.Properties.GetCluster()
	aNode, _ := a.Properties.GetNode()
	thatNode, _ := that.Properties.GetNode()

	// reset properties
	a.Properties = nil

	// ensure that we carry cluster ID and/or node over if they're the same
	// required for idle/shared cost allocation
	if aCluster == thatCluster {
		a.Properties = Properties{ClusterProp: aCluster}
	}
	if aNode == thatNode {
		if a.Properties == nil {
			a.Properties = Properties{NodeProp: aNode}
		} else {
			a.Properties.SetNode(aNode)
		}
	}

	// Expand the window to encompass both Allocations
	a.Window = a.Window.Expand(that.Window)

	// Sum non-cumulative fields by turning them into cumulative, adding them,
	// and then converting them back into averages after minutes have been
	// combined (just below).
	cpuReqCoreMins := a.CPUCoreRequestAverage * a.Minutes()
	cpuReqCoreMins += that.CPUCoreRequestAverage * that.Minutes()

	cpuUseCoreMins := a.CPUCoreUsageAverage * a.Minutes()
	cpuUseCoreMins += that.CPUCoreUsageAverage * that.Minutes()

	ramReqByteMins := a.RAMBytesRequestAverage * a.Minutes()
	ramReqByteMins += that.RAMBytesRequestAverage * that.Minutes()

	ramUseByteMins := a.RAMBytesUsageAverage * a.Minutes()
	ramUseByteMins += that.RAMBytesUsageAverage * that.Minutes()

	// Expand Start and End to be the "max" of among the given Allocations
	if that.Start.Before(a.Start) {
		a.Start = that.Start
	}
	if that.End.After(a.End) {
		a.End = that.End
	}

<<<<<<< HEAD
		aggTotalCost := a.TotalCost + that.TotalCost
		if aggTotalCost > 0 {
			a.TotalEfficiency = (a.TotalEfficiency*(a.TotalCost-a.ExternalCost) + that.TotalEfficiency*(that.TotalCost-that.ExternalCost)) / (aggTotalCost - a.ExternalCost - that.ExternalCost)
		} else {
			aggTotalCost = 0.0
		}
=======
	// Convert cumulatuve request and usage back into rates
	// TODO niko/computeallocation write a unit test that fails if this is done incorrectly
	a.CPUCoreRequestAverage = cpuReqCoreMins / a.Minutes()
	a.CPUCoreUsageAverage = cpuUseCoreMins / a.Minutes()
	a.RAMBytesRequestAverage = ramReqByteMins / a.Minutes()
	a.RAMBytesUsageAverage = ramUseByteMins / a.Minutes()
>>>>>>> 6c8f984d

	// Sum all cumulative resource fields
	a.CPUCoreHours += that.CPUCoreHours
	a.GPUHours += that.GPUHours
	a.RAMByteHours += that.RAMByteHours
	a.PVByteHours += that.PVByteHours

	// Sum all cumulative cost fields
	a.CPUCost += that.CPUCost
	a.GPUCost += that.GPUCost
	a.RAMCost += that.RAMCost
	a.PVCost += that.PVCost
	a.NetworkCost += that.NetworkCost
	a.SharedCost += that.SharedCost
	a.ExternalCost += that.ExternalCost
	a.TotalCost += that.TotalCost
}

// AllocationSet stores a set of Allocations, each with a unique name, that share
// a window. An AllocationSet is mutable, so treat it like a threadsafe map.
type AllocationSet struct {
	sync.RWMutex
	allocations  map[string]*Allocation
	externalKeys map[string]bool
	idleKeys     map[string]bool
	Window       Window
	Warnings     []string
	Errors       []string
}

// NewAllocationSet instantiates a new AllocationSet and, optionally, inserts
// the given list of Allocations
func NewAllocationSet(start, end time.Time, allocs ...*Allocation) *AllocationSet {
	as := &AllocationSet{
		allocations:  map[string]*Allocation{},
		externalKeys: map[string]bool{},
		idleKeys:     map[string]bool{},
		Window:       NewWindow(&start, &end),
	}

	for _, a := range allocs {
		as.Insert(a)
	}

	return as
}

// AllocationAggregationOptions provide advanced functionality to AggregateBy, including
// filtering results and sharing allocations. FilterFuncs are a list of match
// functions such that, if any function fails, the allocation is ignored.
// ShareFuncs are a list of match functions such that, if any function
// succeeds, the allocation is marked as a shared resource. ShareIdle is a
// simple flag for sharing idle resources.
type AllocationAggregationOptions struct {
	FilterFuncs       []AllocationMatchFunc
	SplitIdle         bool
	MergeUnallocated  bool
	ShareFuncs        []AllocationMatchFunc
	ShareIdle         string
	ShareSplit        string
	SharedHourlyCosts map[string]float64
}

// AggregateBy aggregates the Allocations in the given AllocationSet by the given
// Property. This will only be legal if the AllocationSet is divisible by the
// given Property; e.g. Containers can be divided by Namespace, but not vice-a-versa.
func (as *AllocationSet) AggregateBy(properties Properties, options *AllocationAggregationOptions) error {
	// The order of operations for aggregating allocations is as follows:
	// 1. Partition external, idle, and shared allocations into separate sets
	// 2. Compute idle coefficients (if necessary)
	//    a) if idle allocation is to be shared, compute idle coefficients
	//       (do not compute shared coefficients here, see step 5)
	//    b) if idle allocation is NOT shared, but filters are present, compute
	//       idle filtration coefficients for the purpose of only returning the
	//       portion of idle allocation that would have been shared with the
	//       unfiltered results set. (See unit tests 5.a,b,c)
	// 3. Ignore allocation if it fails any of the FilterFuncs
	// 4. Distribute idle allocations among remaining non-idle, non-external
	//    allocations
	// 5. Generate aggregation key and insert allocation into the output set
	// 6. Scale un-aggregated idle coefficients by filtration coefficient
	// 7. If there are shared allocations, compute sharing coefficients on
	//    the aggregated set, then share allocation accordingly
	// 8. If there are external allocations that can be aggregated into
	//    the output (i.e. they can be used to generate a valid key for
	//    the given properties) then aggregate; otherwise... ignore them?
	// 9. If the merge idle option is enabled, merge any remaining idle
	//    allocations into a single idle allocation

	// TODO niko/etl revisit (ShareIdle: ShareEven) case, which is probably wrong
	// (and, frankly, ill-defined; i.e. evenly across clusters? within clusters?)

	if options == nil {
		options = &AllocationAggregationOptions{}
	}

	if as.IsEmpty() {
		return nil
	}

	// aggSet will collect the aggregated allocations
	aggSet := &AllocationSet{
		Window: as.Window.Clone(),
	}

	// externalSet will collect external allocations
	externalSet := &AllocationSet{
		Window: as.Window.Clone(),
	}

	// idleSet will be shared among aggSet after initial aggregation
	// is complete
	idleSet := &AllocationSet{
		Window: as.Window.Clone(),
	}

	// shareSet will be shared among aggSet after initial aggregation
	// is complete
	shareSet := &AllocationSet{
		Window: as.Window.Clone(),
	}

	// Convert SharedHourlyCosts to Allocations in the shareSet
	for name, cost := range options.SharedHourlyCosts {
		if cost > 0.0 {
			hours := as.Resolution().Hours()

			// If set ends in the future, adjust hours accordingly
			diff := time.Now().Sub(as.End())
			if diff < 0.0 {
				hours += diff.Hours()
			}

			totalSharedCost := cost * hours

			shareSet.Insert(&Allocation{
				Name:       fmt.Sprintf("%s/%s", name, SharedSuffix),
				Start:      as.Start(),
				End:        as.End(),
				SharedCost: totalSharedCost,
				TotalCost:  totalSharedCost,
			})
		}
	}

	as.Lock()
	defer as.Unlock()

	// (1) Loop and find all of the external, idle, and shared allocations. Add
	// them to their respective sets, removing them from the set of allocations
	// to aggregate.
	for _, alloc := range as.allocations {
		// External allocations get aggregated post-hoc (see step 6) and do
		// not necessarily contain complete sets of properties, so they are
		// moved to a separate AllocationSet.
		if alloc.IsExternal() {
			delete(as.externalKeys, alloc.Name)
			delete(as.allocations, alloc.Name)
			externalSet.Insert(alloc)
			continue
		}

		cluster, err := alloc.Properties.GetCluster()
		if err != nil {
			log.Warningf("AllocationSet.AggregateBy: missing cluster for allocation: %s", alloc.Name)
			return err
		}

		// Idle allocations should be separated into idleSet if they are to be
		// shared later on. If they are not to be shared, then aggregate them.
		if alloc.IsIdle() {
			delete(as.idleKeys, alloc.Name)
			delete(as.allocations, alloc.Name)

			if options.ShareIdle == ShareEven || options.ShareIdle == ShareWeighted {
				idleSet.Insert(alloc)
			} else {
				aggSet.Insert(alloc)
			}

			continue
		}

		// Shared allocations must be identified and separated prior to
		// aggregation and filtering. That is, if any of the ShareFuncs
		// return true, then move the allocation to shareSet.
		for _, sf := range options.ShareFuncs {
			if sf(alloc) {
				delete(as.idleKeys, alloc.Name)
				delete(as.allocations, alloc.Name)

				alloc.Name = fmt.Sprintf("%s/%s", cluster, SharedSuffix)
				shareSet.Insert(alloc)
				break
			}
		}
	}

	// It's possible that no more un-shared, non-idle, non-external allocations
	// remain at this point. This always results in an emptySet.
	if len(as.allocations) == 0 {
		log.Warningf("ETL: AggregateBy: no allocations to aggregate")
		emptySet := &AllocationSet{
			Window: as.Window.Clone(),
		}
		as.allocations = emptySet.allocations
		return nil
	}

	// (2) In order to correctly apply idle and shared resource coefficients
	// appropriately, we need to determine the coefficients for the full set
	// of data. The ensures that the ratios are maintained through filtering.

	// idleCoefficients are organized by [cluster][allocation][resource]=coeff
	var idleCoefficients map[string]map[string]map[string]float64

	// shareCoefficients are organized by [allocation][resource]=coeff (no cluster)
	var shareCoefficients map[string]float64

	var err error

	// (2a) If there are idle costs and we intend to share them, compute the
	// coefficients for sharing the cost among the non-idle, non-aggregated
	// allocations.
	if idleSet.Length() > 0 && options.ShareIdle != ShareNone {
		idleCoefficients, err = computeIdleCoeffs(properties, options, as)
		if err != nil {
			log.Warningf("AllocationSet.AggregateBy: compute idle coeff: %s", err)
			return fmt.Errorf("error computing idle coefficients: %s", err)
		}
	}

	// (2b) If we're not sharing idle and we're filtering, we need to track the
	// amount of each idle allocation to "delete" in order to maintain parity
	// with the idle-allocated results. That is, we want to return only the
	// idle cost that would have been shared with the unfiltered portion of
	// the results, not the full idle cost.
	var idleFiltrationCoefficients map[string]map[string]map[string]float64
	if len(options.FilterFuncs) > 0 && options.ShareIdle == ShareNone {
		idleFiltrationCoefficients, err = computeIdleCoeffs(properties, options, as)
		if err != nil {
			log.Warningf("AllocationSet.AggregateBy: compute idle coeff: %s", err)
			return fmt.Errorf("error computing idle filtration coefficients: %s", err)
		}
	}

	// (3-5) Filter, distribute idle cost, and aggregate (in that order)
	for _, alloc := range as.allocations {
		cluster, err := alloc.Properties.GetCluster()
		if err != nil {
			log.Warningf("AllocationSet.AggregateBy: missing cluster for allocation: %s", alloc.Name)
			return err
		}

		skip := false

		// (3) If any of the filter funcs fail, immediately skip the allocation.
		for _, ff := range options.FilterFuncs {
			if !ff(alloc) {
				skip = true
				break
			}
		}
		if skip {
			// If we are tracking idle filtration coefficients, delete the
			// entry corresponding to the filtered allocation. (Deleting the
			// entry will result in that proportional amount being removed
			// from the idle allocation at the end of the process.)
			if idleFiltrationCoefficients != nil {
				if ifcc, ok := idleFiltrationCoefficients[cluster]; ok {
					delete(ifcc, alloc.Name)
				}
			}

			continue
		}

		// (4) Split idle allocations and distribute among remaining
		// un-aggregated allocations.
		// NOTE: if idle allocation is off (i.e. ShareIdle == ShareNone) then
		// all idle allocations will be in the aggSet at this point, so idleSet
		// will be empty and we won't enter this block.
		if idleSet.Length() > 0 {
			// Distribute idle allocations by coefficient per-cluster, per-allocation
			for _, idleAlloc := range idleSet.allocations {
				// Only share idle if the cluster matches; i.e. the allocation
				// is from the same cluster as the idle costs
				idleCluster, err := idleAlloc.Properties.GetCluster()
				if err != nil {
					return err
				}
				if idleCluster != cluster {
					continue
				}

				// Make sure idle coefficients exist
				if _, ok := idleCoefficients[cluster]; !ok {
					log.Errorf("ETL: share (idle) allocation: error getting allocation coefficient [no cluster: '%s' in coefficients] for '%s'", cluster, alloc.Name)
					continue
				}
				if _, ok := idleCoefficients[cluster][alloc.Name]; !ok {
					log.Errorf("ETL: share (idle) allocation: error getting allocation coefficienct for '%s'", alloc.Name)
					continue
				}

				alloc.CPUCoreHours += idleAlloc.CPUCoreHours * idleCoefficients[cluster][alloc.Name]["cpu"]
				alloc.GPUHours += idleAlloc.GPUHours * idleCoefficients[cluster][alloc.Name]["gpu"]
				alloc.RAMByteHours += idleAlloc.RAMByteHours * idleCoefficients[cluster][alloc.Name]["ram"]

				idleCPUCost := idleAlloc.CPUCost * idleCoefficients[cluster][alloc.Name]["cpu"]
				idleGPUCost := idleAlloc.GPUCost * idleCoefficients[cluster][alloc.Name]["gpu"]
				idleRAMCost := idleAlloc.RAMCost * idleCoefficients[cluster][alloc.Name]["ram"]
				alloc.CPUCost += idleCPUCost
				alloc.GPUCost += idleGPUCost
				alloc.RAMCost += idleRAMCost
				alloc.TotalCost += idleCPUCost + idleGPUCost + idleRAMCost
			}
		}

		// (5) generate key to use for aggregation-by-key and allocation name
		key, err := alloc.generateKey(properties)
		if err != nil {
			return err
		}

		alloc.Name = key
		if options.MergeUnallocated && alloc.IsUnallocated() {
			alloc.Name = UnallocatedSuffix
		}

		// Inserting the allocation with the generated key for a name will
		// perform the actual basic aggregation step.
		aggSet.Insert(alloc)
	}

	// clusterIdleFiltrationCoeffs is used to track per-resource idle
	// coefficients on a cluster-by-cluster basis. It is, essentailly, an
	// aggregation of idleFiltrationCoefficients after they have been
	// filtered above (in step 3)
	var clusterIdleFiltrationCoeffs map[string]map[string]float64
	if idleFiltrationCoefficients != nil {
		clusterIdleFiltrationCoeffs = map[string]map[string]float64{}

		for cluster, m := range idleFiltrationCoefficients {
			if _, ok := clusterIdleFiltrationCoeffs[cluster]; !ok {
				clusterIdleFiltrationCoeffs[cluster] = map[string]float64{
					"cpu": 0.0,
					"gpu": 0.0,
					"ram": 0.0,
				}
			}

			for _, n := range m {
				for resource, val := range n {
					clusterIdleFiltrationCoeffs[cluster][resource] += val
				}
			}
		}
	}

	// (6) If we have both un-shared idle allocations and idle filtration
	// coefficients (i.e. we have computed coefficients for scaling idle
	// allocation costs by cluster) then use those coefficients to scale down
	// each idle allocation.
	if len(aggSet.idleKeys) > 0 && clusterIdleFiltrationCoeffs != nil {
		for idleKey := range aggSet.idleKeys {
			idleAlloc := aggSet.Get(idleKey)

			cluster, err := idleAlloc.Properties.GetCluster()
			if err != nil {
				log.Warningf("AggregateBy: idle allocation without cluster: %s", idleAlloc)
			}

			if resourceCoeffs, ok := clusterIdleFiltrationCoeffs[cluster]; ok {
				idleAlloc.CPUCost *= resourceCoeffs["cpu"]
				idleAlloc.CPUCoreHours *= resourceCoeffs["cpu"]
				idleAlloc.RAMCost *= resourceCoeffs["ram"]
				idleAlloc.RAMByteHours *= resourceCoeffs["ram"]
				idleAlloc.TotalCost = idleAlloc.CPUCost + idleAlloc.RAMCost
			}

		}
	}

	// (7) Split shared allocations and distribute among aggregated allocations
	if shareSet.Length() > 0 {
		shareCoefficients, err = computeShareCoeffs(properties, options, aggSet)
		if err != nil {
			log.Warningf("AllocationSet.AggregateBy: compute shared coeff: missing cluster ID: %s", err)
			return err
		}

		for _, alloc := range aggSet.allocations {
			if alloc.IsIdle() {
				// Skip idle allocations (they do not receive shared allocation)
				continue
			}

			// Distribute shared allocations by coefficient per-allocation
			// NOTE: share coefficients do not partition by cluster, like
			// idle coefficients do.
			for _, sharedAlloc := range shareSet.allocations {
				if _, ok := shareCoefficients[alloc.Name]; !ok {
					log.Errorf("ETL: share allocation: error getting allocation coefficienct for '%s'", alloc.Name)
					continue
				}

				alloc.SharedCost += sharedAlloc.TotalCost * shareCoefficients[alloc.Name]
				alloc.TotalCost += sharedAlloc.TotalCost * shareCoefficients[alloc.Name]
			}
		}
	}

	// (8) Aggregate external allocations into aggregated allocations. This may
	// not be possible for every external allocation, but attempt to find an
	// exact key match, given each external allocation's proerties, and
	// aggregate if an exact match is found.
	for _, alloc := range externalSet.allocations {
		skip := false
		for _, ff := range options.FilterFuncs {
			if !ff(alloc) {
				skip = true
				break
			}
		}
		if !skip {
			key, err := alloc.generateKey(properties)
			if err != nil {
				continue
			}

			alloc.Name = key
			aggSet.Insert(alloc)
		}
	}

	// (9) Combine all idle allocations into a single "__idle__" allocation
	if !options.SplitIdle {
		for _, idleAlloc := range aggSet.IdleAllocations() {
			aggSet.Delete(idleAlloc.Name)
			idleAlloc.Name = IdleSuffix
			aggSet.Insert(idleAlloc)
		}
	}

	as.allocations = aggSet.allocations

	return nil
}

// TODO niko/etl deprecate the use of a map of resources here, we only use totals
func computeShareCoeffs(properties Properties, options *AllocationAggregationOptions, as *AllocationSet) (map[string]float64, error) {
	// Compute coeffs by totalling per-allocation, then dividing by the total.
	coeffs := map[string]float64{}

	// Compute totals for all allocations
	total := 0.0

	// ShareEven counts each aggregation with even weight, whereas ShareWeighted
	// counts each aggregation proportionally to its respective costs
	shareType := options.ShareSplit

	// Record allocation values first, then normalize by totals to get percentages
	for name, alloc := range as.allocations {
		if alloc.IsIdle() {
			// Skip idle allocations in coefficient calculation
			continue
		}

		if shareType == ShareEven {
			// Not additive - set to 1.0 for even distribution
			coeffs[name] = 1.0
			// Total is always additive
			total += 1.0
		} else {
			// Both are additive for weighted distribution
			coeffs[name] += alloc.TotalCost
			total += alloc.TotalCost
		}
	}

	// Normalize coefficients by totals
	for a := range coeffs {
		if coeffs[a] > 0 && total > 0 {
			coeffs[a] /= total
		} else {
			log.Warningf("ETL: invalid values for shared coefficients: %d, %d", coeffs[a], total)
			coeffs[a] = 0.0
		}
	}

	return coeffs, nil
}

func computeIdleCoeffs(properties Properties, options *AllocationAggregationOptions, as *AllocationSet) (map[string]map[string]map[string]float64, error) {
	types := []string{"cpu", "gpu", "ram"}

	// Compute idle coefficients, then save them in AllocationAggregationOptions
	coeffs := map[string]map[string]map[string]float64{}

	// Compute totals per resource for CPU, GPU, RAM, and PV
	totals := map[string]map[string]float64{}

	// ShareEven counts each allocation with even weight, whereas ShareWeighted
	// counts each allocation proportionally to its respective costs
	shareType := options.ShareIdle

	// Record allocation values first, then normalize by totals to get percentages
	for _, alloc := range as.allocations {
		if alloc.IsIdle() {
			// Skip idle allocations in coefficient calculation
			continue
		}

		// If any of the share funcs succeed, share the allocation. Do this
		// prior to filtering so that shared namespaces, etc do not get
		// filtered out before we have a chance to share them.
		skip := false
		for _, sf := range options.ShareFuncs {
			if sf(alloc) {
				skip = true
				break
			}
		}
		if skip {
			continue
		}

		// We need to key the allocations by cluster id
		clusterID, err := alloc.Properties.GetCluster()
		if err != nil {
			return nil, err
		}

		// get the name key for the allocation
		name := alloc.Name

		// Create cluster based tables if they don't exist
		if _, ok := coeffs[clusterID]; !ok {
			coeffs[clusterID] = map[string]map[string]float64{}
		}
		if _, ok := totals[clusterID]; !ok {
			totals[clusterID] = map[string]float64{}
		}

		if _, ok := coeffs[clusterID][name]; !ok {
			coeffs[clusterID][name] = map[string]float64{}
		}

		if shareType == ShareEven {
			for _, r := range types {
				// Not additive - hard set to 1.0
				coeffs[clusterID][name][r] = 1.0

				// totals are additive
				totals[clusterID][r] += 1.0
			}
		} else {
			coeffs[clusterID][name]["cpu"] += alloc.CPUCost
			coeffs[clusterID][name]["gpu"] += alloc.GPUCost
			coeffs[clusterID][name]["ram"] += alloc.RAMCost

			totals[clusterID]["cpu"] += alloc.CPUCost
			totals[clusterID]["gpu"] += alloc.GPUCost
			totals[clusterID]["ram"] += alloc.RAMCost
		}
	}

	// Normalize coefficients by totals
	for c := range coeffs {
		for a := range coeffs[c] {
			for _, r := range types {
				if coeffs[c][a][r] > 0 && totals[c][r] > 0 {
					coeffs[c][a][r] /= totals[c][r]
				}
			}
		}
	}

	return coeffs, nil
}

func (alloc *Allocation) generateKey(properties Properties) (string, error) {
	// Names will ultimately be joined into a single name, which uniquely
	// identifies allocations.
	names := []string{}

	if properties.HasCluster() {
		cluster, err := alloc.Properties.GetCluster()
		if err != nil {
			return "", err
		}
		names = append(names, cluster)
	}

	if properties.HasNode() {
		node, err := alloc.Properties.GetNode()
		if err != nil {
			return "", err
		}
		names = append(names, node)
	}

	if properties.HasNamespace() {
		namespace, err := alloc.Properties.GetNamespace()
		if err != nil {
			return "", err
		}
		names = append(names, namespace)
	}

	if properties.HasControllerKind() {
		controllerKind, err := alloc.Properties.GetControllerKind()
		if err != nil {
			// Indicate that allocation has no controller
			controllerKind = UnallocatedSuffix
		}

		if prop, _ := properties.GetControllerKind(); prop != "" && prop != controllerKind {
			// The allocation does not have the specified controller kind
			controllerKind = UnallocatedSuffix
		}
		names = append(names, controllerKind)
	}

	if properties.HasController() {
		if !properties.HasControllerKind() {
			controllerKind, err := alloc.Properties.GetControllerKind()
			if err == nil {
				names = append(names, controllerKind)
			}
		}

		controller, err := alloc.Properties.GetController()
		if err != nil {
			// Indicate that allocation has no controller
			controller = UnallocatedSuffix
		}

		names = append(names, controller)
	}

	if properties.HasPod() {
		pod, err := alloc.Properties.GetPod()
		if err != nil {
			return "", err
		}

		names = append(names, pod)
	}

	if properties.HasContainer() {
		container, err := alloc.Properties.GetContainer()
		if err != nil {
			return "", err
		}

		names = append(names, container)
	}

	if properties.HasService() {
		services, err := alloc.Properties.GetServices()
		if err != nil {
			// Indicate that allocation has no services
			names = append(names, UnallocatedSuffix)
		} else {
			// TODO niko/etl support multi-service aggregation
			if len(services) > 0 {
				for _, service := range services {
					names = append(names, service)
					break
				}
			} else {
				// Indicate that allocation has no services
				names = append(names, UnallocatedSuffix)
			}
		}
	}

	if properties.HasAnnotations() {
		annotations, err := alloc.Properties.GetAnnotations() // annotations that the individual allocation possesses
		if err != nil {
			// Indicate that allocation has no annotations
			names = append(names, UnallocatedSuffix)
		} else {
			annotationNames := []string{}

			aggAnnotations, err := properties.GetAnnotations() // potential annotations to aggregate on supplied by the API caller
			if err != nil {
				// We've already checked HasAnnotation, so this should never occur
				return "", err
			}
			// calvin - support multi-annotation aggregation
			for annotationName := range aggAnnotations {
				if val, ok := annotations[annotationName]; ok {
					annotationNames = append(annotationNames, fmt.Sprintf("%s=%s", annotationName, val))
				} else if indexOf(UnallocatedSuffix, annotationNames) == -1 { // if UnallocatedSuffix not already in names
					annotationNames = append(annotationNames, UnallocatedSuffix)
				}
			}
			// resolve arbitrary ordering. e.g., app=app0/env=env0 is the same agg as env=env0/app=app0
			if len(annotationNames) > 1 {
				sort.Strings(annotationNames)
			}
			unallocatedSuffixIndex := indexOf(UnallocatedSuffix, annotationNames)
			// suffix should be at index 0 if it exists b/c of underscores
			if unallocatedSuffixIndex != -1 {
				annotationNames = append(annotationNames[:unallocatedSuffixIndex], annotationNames[unallocatedSuffixIndex+1:]...)
				annotationNames = append(annotationNames, UnallocatedSuffix) // append to end
			}

			names = append(names, annotationNames...)
		}
	}

	if properties.HasLabel() {
		labels, err := alloc.Properties.GetLabels() // labels that the individual allocation possesses
		if err != nil {
			// Indicate that allocation has no labels
			names = append(names, UnallocatedSuffix)
		} else {
			labelNames := []string{}

			aggLabels, err := properties.GetLabels() // potential labels to aggregate on supplied by the API caller
			if err != nil {
				// We've already checked HasLabel, so this should never occur
				return "", err
			}
			// calvin - support multi-label aggregation
			for labelName := range aggLabels {
				if val, ok := labels[labelName]; ok {
					labelNames = append(labelNames, fmt.Sprintf("%s=%s", labelName, val))
				} else if indexOf(UnallocatedSuffix, labelNames) == -1 { // if UnallocatedSuffix not already in names
					labelNames = append(labelNames, UnallocatedSuffix)
				}
			}
			// resolve arbitrary ordering. e.g., app=app0/env=env0 is the same agg as env=env0/app=app0
			if len(labelNames) > 1 {
				sort.Strings(labelNames)
			}
			unallocatedSuffixIndex := indexOf(UnallocatedSuffix, labelNames)
			// suffix should be at index 0 if it exists b/c of underscores
			if unallocatedSuffixIndex != -1 {
				labelNames = append(labelNames[:unallocatedSuffixIndex], labelNames[unallocatedSuffixIndex+1:]...)
				labelNames = append(labelNames, UnallocatedSuffix) // append to end
			}

			names = append(names, labelNames...)
		}
	}

	return strings.Join(names, "/"), nil
}

// TODO clean up
// Helper function to check for slice membership. Not sure if repeated elsewhere in our codebase.
func indexOf(v string, arr []string) int {
	for i, s := range arr {
		// This is caseless equivalence
		if strings.EqualFold(v, s) {
			return i
		}
	}
	return -1
}

// Clone returns a new AllocationSet with a deep copy of the given
// AllocationSet's allocations.
func (as *AllocationSet) Clone() *AllocationSet {
	if as == nil {
		return nil
	}

	as.RLock()
	defer as.RUnlock()

	allocs := map[string]*Allocation{}
	for k, v := range as.allocations {
		allocs[k] = v.Clone()
	}

	externalKeys := map[string]bool{}
	for k, v := range as.externalKeys {
		externalKeys[k] = v
	}

	idleKeys := map[string]bool{}
	for k, v := range as.idleKeys {
		idleKeys[k] = v
	}

	return &AllocationSet{
		allocations:  allocs,
		externalKeys: externalKeys,
		idleKeys:     idleKeys,
		Window:       as.Window.Clone(),
	}
}

// ComputeIdleAllocations computes the idle allocations for the AllocationSet,
// given a set of Assets. Ideally, assetSet should contain only Nodes, but if
// it contains other Assets, they will be ignored; only CPU, GPU and RAM are
// considered for idle allocation. If the Nodes have adjustments, then apply
// the adjustments proportionally to each of the resources so that total
// allocation with idle reflects the adjusted node costs. One idle allocation
// per-cluster will be computed and returned, keyed by cluster_id.
func (as *AllocationSet) ComputeIdleAllocations(assetSet *AssetSet) (map[string]*Allocation, error) {
	if as == nil {
		return nil, fmt.Errorf("cannot compute idle allocation for nil AllocationSet")
	}

	if assetSet == nil {
		return nil, fmt.Errorf("cannot compute idle allocation with nil AssetSet")
	}

	if !as.Window.Equal(assetSet.Window) {
		return nil, fmt.Errorf("cannot compute idle allocation for sets with mismatched windows: %s != %s", as.Window, assetSet.Window)
	}

	window := as.Window

	// Build a map of cumulative cluster asset costs, per resource; i.e.
	// cluster-to-{cpu|gpu|ram}-to-cost.
	assetClusterResourceCosts := map[string]map[string]float64{}
	assetSet.Each(func(key string, a Asset) {
		if node, ok := a.(*Node); ok {
			if _, ok := assetClusterResourceCosts[node.Properties().Cluster]; !ok {
				assetClusterResourceCosts[node.Properties().Cluster] = map[string]float64{}
			}

			// adjustmentRate is used to scale resource costs proportionally
			// by the adjustment. This is necessary because we only get one
			// adjustment per Node, not one per-resource-per-Node.
			//
			// e.g. total cost = $90, adjustment = -$10 => 0.9
			// e.g. total cost = $150, adjustment = -$300 => 0.3333
			// e.g. total cost = $150, adjustment = $50 => 1.5
			adjustmentRate := 1.0
			if node.TotalCost()-node.Adjustment() == 0 {
				// If (totalCost - adjustment) is 0.0 then adjustment cancels
				// the entire node cost and we should make everything 0
				// without dividing by 0.
				adjustmentRate = 0.0
			} else if node.Adjustment() != 0.0 {
				// adjustmentRate is the ratio of cost-with-adjustment (i.e. TotalCost)
				// to cost-without-adjustment (i.e. TotalCost - Adjustment).
				adjustmentRate = node.TotalCost() / (node.TotalCost() - node.Adjustment())
			}

			cpuCost := node.CPUCost * (1.0 - node.Discount) * adjustmentRate
			gpuCost := node.GPUCost * (1.0 - node.Discount) * adjustmentRate
			ramCost := node.RAMCost * (1.0 - node.Discount) * adjustmentRate

			assetClusterResourceCosts[node.Properties().Cluster]["cpu"] += cpuCost
			assetClusterResourceCosts[node.Properties().Cluster]["gpu"] += gpuCost
			assetClusterResourceCosts[node.Properties().Cluster]["ram"] += ramCost
		}
	})

	// Determine start, end on a per-cluster basis
	clusterStarts := map[string]time.Time{}
	clusterEnds := map[string]time.Time{}

	// Subtract allocated costs from asset costs, leaving only the remaining
	// idle costs.
	as.Each(func(name string, a *Allocation) {
		cluster, err := a.Properties.GetCluster()
		if err != nil {
			// Failed to find allocation's cluster
			return
		}

		if _, ok := assetClusterResourceCosts[cluster]; !ok {
			// Failed to find assets for allocation's cluster
			return
		}

		// Set cluster (start, end) if they are either not currently set,
		// or if the detected (start, end) of the current allocation falls
		// before or after, respectively, the current values.
		if s, ok := clusterStarts[cluster]; !ok || a.Start.Before(s) {
			clusterStarts[cluster] = a.Start
		}
		if e, ok := clusterEnds[cluster]; !ok || a.End.After(e) {
			clusterEnds[cluster] = a.End
		}

		assetClusterResourceCosts[cluster]["cpu"] -= a.CPUCost
		assetClusterResourceCosts[cluster]["gpu"] -= a.GPUCost
		assetClusterResourceCosts[cluster]["ram"] -= a.RAMCost
	})

	// Turn remaining un-allocated asset costs into idle allocations
	idleAllocs := map[string]*Allocation{}
	for cluster, resources := range assetClusterResourceCosts {
		// Default start and end to the (start, end) of the given window, but
		// use the actual, detected (start, end) pair if they are available.
		start := *window.Start()
		if s, ok := clusterStarts[cluster]; ok && window.Contains(s) {
			start = s
		}
		end := *window.End()
		if e, ok := clusterEnds[cluster]; ok && window.Contains(e) {
			end = e
		}

		idleAlloc := &Allocation{
			Name:       fmt.Sprintf("%s/%s", cluster, IdleSuffix),
			Window:     window.Clone(),
			Properties: Properties{ClusterProp: cluster},
			Start:      start,
			End:        end,
			CPUCost:    resources["cpu"],
			GPUCost:    resources["gpu"],
			RAMCost:    resources["ram"],
		}
		idleAlloc.TotalCost = idleAlloc.CPUCost + idleAlloc.GPUCost + idleAlloc.RAMCost

		// Do not continue if multiple idle allocations are computed for a
		// single cluster.
		if _, ok := idleAllocs[cluster]; ok {
			return nil, fmt.Errorf("duplicate idle allocations for cluster %s", cluster)
		}

		idleAllocs[cluster] = idleAlloc
	}

	return idleAllocs, nil
}

// Delete removes the allocation with the given name from the set
func (as *AllocationSet) Delete(name string) {
	if as == nil {
		return
	}

	as.Lock()
	defer as.Unlock()
	delete(as.externalKeys, name)
	delete(as.idleKeys, name)
	delete(as.allocations, name)
}

// Each invokes the given function for each Allocation in the set
func (as *AllocationSet) Each(f func(string, *Allocation)) {
	if as == nil {
		return
	}

	for k, a := range as.allocations {
		f(k, a)
	}
}

// End returns the End time of the AllocationSet window
func (as *AllocationSet) End() time.Time {
	if as == nil {
		log.Warningf("Allocation ETL: calling End on nil AllocationSet")
		return time.Unix(0, 0)
	}
	if as.Window.End() == nil {
		log.Warningf("Allocation ETL: AllocationSet with illegal window: End is nil; len(as.allocations)=%d", len(as.allocations))
		return time.Unix(0, 0)
	}
	return *as.Window.End()
}

// Get returns the Allocation at the given key in the AllocationSet
func (as *AllocationSet) Get(key string) *Allocation {
	as.RLock()
	defer as.RUnlock()

	if alloc, ok := as.allocations[key]; ok {
		return alloc
	}

	return nil
}

// ExternalAllocations returns a map of the external allocations in the set.
// Returns clones of the actual Allocations, so mutability is not a problem.
func (as *AllocationSet) ExternalAllocations() map[string]*Allocation {
	externals := map[string]*Allocation{}

	if as.IsEmpty() {
		return externals
	}

	as.RLock()
	defer as.RUnlock()

	for key := range as.externalKeys {
		if alloc, ok := as.allocations[key]; ok {
			externals[key] = alloc.Clone()
		}
	}

	return externals
}

// ExternalCost returns the total aggregated external costs of the set
func (as *AllocationSet) ExternalCost() float64 {
	if as.IsEmpty() {
		return 0.0
	}

	as.RLock()
	defer as.RUnlock()

	externalCost := 0.0
	for _, alloc := range as.allocations {
		externalCost += alloc.ExternalCost
	}

	return externalCost
}

// IdleAllocations returns a map of the idle allocations in the AllocationSet.
// Returns clones of the actual Allocations, so mutability is not a problem.
func (as *AllocationSet) IdleAllocations() map[string]*Allocation {
	idles := map[string]*Allocation{}

	if as.IsEmpty() {
		return idles
	}

	as.RLock()
	defer as.RUnlock()

	for key := range as.idleKeys {
		if alloc, ok := as.allocations[key]; ok {
			idles[key] = alloc.Clone()
		}
	}

	return idles
}

// Insert aggregates the current entry in the AllocationSet by the given Allocation,
// but only if the Allocation is valid, i.e. matches the AllocationSet's window. If
// there is no existing entry, one is created. Nil error response indicates success.
func (as *AllocationSet) Insert(that *Allocation) error {
	return as.insert(that)
}

func (as *AllocationSet) insert(that *Allocation) error {
	if as == nil {
		return fmt.Errorf("cannot insert into nil AllocationSet")
	}

	as.Lock()
	defer as.Unlock()

	if as.allocations == nil {
		as.allocations = map[string]*Allocation{}
	}

	if as.externalKeys == nil {
		as.externalKeys = map[string]bool{}
	}

	if as.idleKeys == nil {
		as.idleKeys = map[string]bool{}
	}

	// Add the given Allocation to the existing entry, if there is one;
	// otherwise just set directly into allocations
	if _, ok := as.allocations[that.Name]; !ok {
		as.allocations[that.Name] = that
	} else {
		as.allocations[that.Name].add(that)
	}

	// If the given Allocation is an external one, record that
	if that.IsExternal() {
		as.externalKeys[that.Name] = true
	}

	// If the given Allocation is an idle one, record that
	if that.IsIdle() {
		as.idleKeys[that.Name] = true
	}

	return nil
}

// IsEmpty returns true if the AllocationSet is nil, or if it contains
// zero allocations.
func (as *AllocationSet) IsEmpty() bool {
	if as == nil || len(as.allocations) == 0 {
		return true
	}

	as.RLock()
	defer as.RUnlock()
	return as.allocations == nil || len(as.allocations) == 0
}

// Length returns the number of Allocations in the set
func (as *AllocationSet) Length() int {
	if as == nil {
		return 0
	}

	as.RLock()
	defer as.RUnlock()
	return len(as.allocations)
}

// Map clones and returns a map of the AllocationSet's Allocations
func (as *AllocationSet) Map() map[string]*Allocation {
	if as.IsEmpty() {
		return map[string]*Allocation{}
	}

	return as.Clone().allocations
}

// MarshalJSON JSON-encodes the AllocationSet
func (as *AllocationSet) MarshalJSON() ([]byte, error) {
	as.RLock()
	defer as.RUnlock()
	return json.Marshal(as.allocations)
}

// Resolution returns the AllocationSet's window duration
func (as *AllocationSet) Resolution() time.Duration {
	return as.Window.Duration()
}

// Set uses the given Allocation to overwrite the existing entry in the
// AllocationSet under the Allocation's name.
func (as *AllocationSet) Set(alloc *Allocation) error {
	if as.IsEmpty() {
		as.Lock()
		as.allocations = map[string]*Allocation{}
		as.externalKeys = map[string]bool{}
		as.idleKeys = map[string]bool{}
		as.Unlock()
	}

	as.Lock()
	defer as.Unlock()

	as.allocations[alloc.Name] = alloc

	// If the given Allocation is an external one, record that
	if alloc.IsExternal() {
		as.externalKeys[alloc.Name] = true
	}

	// If the given Allocation is an idle one, record that
	if alloc.IsIdle() {
		as.idleKeys[alloc.Name] = true
	}

	return nil
}

// Start returns the Start time of the AllocationSet window
func (as *AllocationSet) Start() time.Time {
	if as == nil {
		log.Warningf("Allocation ETL: calling Start on nil AllocationSet")
		return time.Unix(0, 0)
	}
	if as.Window.Start() == nil {
		log.Warningf("Allocation ETL: AllocationSet with illegal window: Start is nil; len(as.allocations)=%d", len(as.allocations))
		return time.Unix(0, 0)
	}
	return *as.Window.Start()
}

// String represents the given Allocation as a string
func (as *AllocationSet) String() string {
	if as == nil {
		return "<nil>"
	}
	return fmt.Sprintf("AllocationSet{length: %d; window: %s; totalCost: %.2f}",
		as.Length(), as.Window, as.TotalCost())
}

// TotalCost returns the sum of all TotalCosts of the allocations contained
func (as *AllocationSet) TotalCost() float64 {
	if as.IsEmpty() {
		return 0.0
	}

	as.RLock()
	defer as.RUnlock()

	tc := 0.0
	for _, a := range as.allocations {
		tc += a.TotalCost
	}
	return tc
}

// UTCOffset returns the AllocationSet's configured UTCOffset.
func (as *AllocationSet) UTCOffset() time.Duration {
	_, zone := as.Start().Zone()
	return time.Duration(zone) * time.Second
}

func (as *AllocationSet) accumulate(that *AllocationSet) (*AllocationSet, error) {
	if as.IsEmpty() {
		return that, nil
	}

	if that.IsEmpty() {
		return as, nil
	}

	// Set start, end to min(start), max(end)
	start := as.Start()
	end := as.End()
	if that.Start().Before(start) {
		start = that.Start()
	}
	if that.End().After(end) {
		end = that.End()
	}

	acc := NewAllocationSet(start, end)

	as.RLock()
	defer as.RUnlock()

	that.RLock()
	defer that.RUnlock()

	for _, alloc := range as.allocations {
		err := acc.insert(alloc)
		if err != nil {
			return nil, err
		}
	}

	for _, alloc := range that.allocations {
		err := acc.insert(alloc)
		if err != nil {
			return nil, err
		}
	}

	return acc, nil
}

// AllocationSetRange is a thread-safe slice of AllocationSets. It is meant to
// be used such that the AllocationSets held are consecutive and coherent with
// respect to using the same aggregation properties, UTC offset, and
// resolution. However these rules are not necessarily enforced, so use wisely.
type AllocationSetRange struct {
	sync.RWMutex
	allocations []*AllocationSet
}

// NewAllocationSetRange instantiates a new range composed of the given
// AllocationSets in the order provided.
func NewAllocationSetRange(allocs ...*AllocationSet) *AllocationSetRange {
	return &AllocationSetRange{
		allocations: allocs,
	}
}

// Accumulate sums each AllocationSet in the given range, returning a single cumulative
// AllocationSet for the entire range.
func (asr *AllocationSetRange) Accumulate() (*AllocationSet, error) {
	var allocSet *AllocationSet
	var err error

	asr.RLock()
	defer asr.RUnlock()

	for _, as := range asr.allocations {
		allocSet, err = allocSet.accumulate(as)
		if err != nil {
			return nil, err
		}
	}

	return allocSet, nil
}

// TODO niko/etl accumulate into lower-resolution chunks of the given resolution
// func (asr *AllocationSetRange) AccumulateBy(resolution time.Duration) *AllocationSetRange

// AggregateBy aggregates each AllocationSet in the range by the given
// properties and options.
func (asr *AllocationSetRange) AggregateBy(properties Properties, options *AllocationAggregationOptions) error {
	aggRange := &AllocationSetRange{allocations: []*AllocationSet{}}

	asr.Lock()
	defer asr.Unlock()

	for _, as := range asr.allocations {
		err := as.AggregateBy(properties, options)
		if err != nil {
			return err
		}
		aggRange.allocations = append(aggRange.allocations, as)
	}

	asr.allocations = aggRange.allocations

	return nil
}

// Append appends the given AllocationSet to the end of the range. It does not
// validate whether or not that violates window continuity.
func (asr *AllocationSetRange) Append(that *AllocationSet) {
	asr.Lock()
	defer asr.Unlock()
	asr.allocations = append(asr.allocations, that)
}

// Each invokes the given function for each AllocationSet in the range
func (asr *AllocationSetRange) Each(f func(int, *AllocationSet)) {
	if asr == nil {
		return
	}

	for i, as := range asr.allocations {
		f(i, as)
	}
}

// Get retrieves the AllocationSet at the given index of the range.
func (asr *AllocationSetRange) Get(i int) (*AllocationSet, error) {
	if i < 0 || i >= len(asr.allocations) {
		return nil, fmt.Errorf("AllocationSetRange: index out of range: %d", i)
	}

	asr.RLock()
	defer asr.RUnlock()
	return asr.allocations[i], nil
}

// InsertRange merges the given AllocationSetRange into the receiving one by
// lining up sets with matching windows, then inserting each allocation from
// the given ASR into the respective set in the receiving ASR. If the given
// ASR contains an AllocationSet from a window that does not exist in the
// receiving ASR, then an error is returned. However, the given ASR does not
// need to cover the full range of the receiver.
func (asr *AllocationSetRange) InsertRange(that *AllocationSetRange) error {
	if asr == nil {
		return fmt.Errorf("cannot insert range into nil AllocationSetRange")
	}

	// keys maps window to index in asr
	keys := map[string]int{}
	asr.Each(func(i int, as *AllocationSet) {
		if as == nil {
			return
		}
		keys[as.Window.String()] = i
	})

	// Nothing to merge, so simply return
	if len(keys) == 0 {
		return nil
	}

	var err error
	that.Each(func(j int, thatAS *AllocationSet) {
		if thatAS == nil || err != nil {
			return
		}

		// Find matching AllocationSet in asr
		i, ok := keys[thatAS.Window.String()]
		if !ok {
			err = fmt.Errorf("cannot merge AllocationSet into window that does not exist: %s", thatAS.Window.String())
			return
		}
		as, err := asr.Get(i)
		if err != nil {
			err = fmt.Errorf("AllocationSetRange index does not exist: %d", i)
			return
		}

		// Insert each Allocation from the given set
		thatAS.Each(func(k string, alloc *Allocation) {
			err = as.Insert(alloc)
			if err != nil {
				err = fmt.Errorf("error inserting allocation: %s", err)
				return
			}
		})
	})

	// err might be nil
	return err
}

// Length returns the length of the range, which is zero if nil
func (asr *AllocationSetRange) Length() int {
	if asr == nil || asr.allocations == nil {
		return 0
	}

	asr.RLock()
	defer asr.RUnlock()
	return len(asr.allocations)
}

// MarshalJSON JSON-encodes the range
func (asr *AllocationSetRange) MarshalJSON() ([]byte, error) {
	asr.RLock()
	asr.RUnlock()
	return json.Marshal(asr.allocations)
}

// Slice copies the underlying slice of AllocationSets, maintaining order,
// and returns the copied slice.
func (asr *AllocationSetRange) Slice() []*AllocationSet {
	if asr == nil || asr.allocations == nil {
		return nil
	}

	asr.RLock()
	defer asr.RUnlock()
	copy := []*AllocationSet{}
	for _, as := range asr.allocations {
		copy = append(copy, as.Clone())
	}
	return copy
}

// String represents the given AllocationSetRange as a string
func (asr *AllocationSetRange) String() string {
	if asr == nil {
		return "<nil>"
	}
	return fmt.Sprintf("AllocationSetRange{length: %d}", asr.Length())
}

// UTCOffset returns the detected UTCOffset of the AllocationSets within the
// range. Defaults to 0 if the range is nil or empty. Does not warn if there
// are sets with conflicting UTCOffsets (just returns the first).
func (asr *AllocationSetRange) UTCOffset() time.Duration {
	if asr.Length() == 0 {
		return 0
	}

	as, err := asr.Get(0)
	if err != nil {
		return 0
	}
	return as.UTCOffset()
}

// Window returns the full window that the AllocationSetRange spans, from the
// start of the first AllocationSet to the end of the last one.
func (asr *AllocationSetRange) Window() Window {
	if asr == nil || asr.Length() == 0 {
		return NewWindow(nil, nil)
	}

	start := asr.allocations[0].Start()
	end := asr.allocations[asr.Length()-1].End()

	return NewWindow(&start, &end)
}<|MERGE_RESOLUTION|>--- conflicted
+++ resolved
@@ -413,21 +413,12 @@
 		a.End = that.End
 	}
 
-<<<<<<< HEAD
-		aggTotalCost := a.TotalCost + that.TotalCost
-		if aggTotalCost > 0 {
-			a.TotalEfficiency = (a.TotalEfficiency*(a.TotalCost-a.ExternalCost) + that.TotalEfficiency*(that.TotalCost-that.ExternalCost)) / (aggTotalCost - a.ExternalCost - that.ExternalCost)
-		} else {
-			aggTotalCost = 0.0
-		}
-=======
 	// Convert cumulatuve request and usage back into rates
 	// TODO niko/computeallocation write a unit test that fails if this is done incorrectly
 	a.CPUCoreRequestAverage = cpuReqCoreMins / a.Minutes()
 	a.CPUCoreUsageAverage = cpuUseCoreMins / a.Minutes()
 	a.RAMBytesRequestAverage = ramReqByteMins / a.Minutes()
 	a.RAMBytesUsageAverage = ramUseByteMins / a.Minutes()
->>>>>>> 6c8f984d
 
 	// Sum all cumulative resource fields
 	a.CPUCoreHours += that.CPUCoreHours
